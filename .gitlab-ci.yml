variables:
  DEBIAN_FRONTEND: "noninteractive"

include:
  - https://invent.kde.org/sysadmin/ci-utilities/raw/master/gitlab-templates/android.yml
  - https://invent.kde.org/sysadmin/ci-utilities/raw/master/gitlab-templates/linux.yml
  - https://invent.kde.org/sysadmin/ci-utilities/raw/master/gitlab-templates/freebsd.yml

build_ubuntu_20_04:
  stage: build
  image: ubuntu:focal
  only:
    - merge_requests
  before_script:
    - sed -i -e 's/# deb-src/deb-src/g' /etc/apt/sources.list
    - apt-get update
    - apt-get install --yes eatmydata
    - eatmydata apt-get build-dep --yes --no-install-recommends okular
    - eatmydata apt-get install --yes --no-install-recommends ninja-build
  script:
    - mkdir -p build && cd build
    - cmake -DOKULAR_UI=desktop -G Ninja ..
    - ninja

build_clazy_clang_tidy:
  stage: build
  image: debian:unstable
  only:
    - merge_requests
  before_script:
    - echo 'deb-src http://deb.debian.org/debian unstable main' >> /etc/apt/sources.list
    - apt-get update
    - apt-get install --yes eatmydata
    - eatmydata apt-get build-dep --yes --no-install-recommends okular
    - eatmydata apt-get install --yes --no-install-recommends ninja-build clazy clang clang-tidy libkf5crash-dev libkf5purpose-dev libegl-dev jq

  script:
    - srcdir=`pwd` && mkdir -p /tmp/okular_build && cd /tmp/okular_build && CC=clang CXX=clazy CXXFLAGS="-Werror -Wno-deprecated-declarations" cmake -DCMAKE_EXPORT_COMPILE_COMMANDS=ON -G Ninja $srcdir && cat compile_commands.json | jq  '[.[] | select(.file | contains("'"$srcdir"'"))]' > compile_commands.aux.json && cat compile_commands.aux.json | jq  '[.[] | select(.file | contains("/synctex/")| not)]' > compile_commands.json && cp "$srcdir/.clang-tidy" .
    - CLAZY_IGNORE_DIRS="settings_core.[cpp|h]|settings.[cpp.h]|pdfsettings.h|gssettings.h" CLAZY_CHECKS="level0,level1,level2,no-ctor-missing-parent-argument,isempty-vs-count,qhash-with-char-pointer-key,raw-environment-function,qproperty-type-mismatch" ninja
<<<<<<< HEAD
    - run-clang-tidy
    - rm -rf *
    - echo "Now compiling the mobile UI"
    - cd "$CI_PROJECT_DIR"
    - srcdir=`pwd` && mkdir -p /tmp/okular_build && cd /tmp/okular_build && CC=clang CXX=clazy CXXFLAGS="-Werror -Wno-deprecated-declarations" cmake -DOKULAR_UI=mobile -DCMAKE_EXPORT_COMPILE_COMMANDS=ON -G Ninja $srcdir && cat compile_commands.json | jq  '[.[] | select(.file | contains("'"$srcdir"'"))]' > compile_commands.aux.json && cat compile_commands.aux.json | jq  '[.[] | select(.file | contains("/synctex/")| not)]' > compile_commands.json && cp "$srcdir/.clang-tidy" .
    - CLAZY_IGNORE_DIRS="settings_mobile.[cpp|h]|settings.[cpp.h]|pdfsettings.h|gssettings.h" CLAZY_CHECKS="level0,level1,level2,no-ctor-missing-parent-argument,isempty-vs-count,qhash-with-char-pointer-key,raw-environment-function,qproperty-type-mismatch" ninja
    - run-clang-tidy
=======
    - run-clang-tidy-13
>>>>>>> e7eb937d

clang_format:
  stage: build
  image: debian:testing
  only:
    - merge_requests
    - master
  before_script:
    - apt-get update
    - apt-get install --yes --no-install-recommends git clang-format-11
  script:
    - find . \( -name "*.cpp" -or -name "*.h"  -or -name "*.c"  -or -name "*.cc" \) -exec clang-format-11 -i {} \;
    - git diff --exit-code<|MERGE_RESOLUTION|>--- conflicted
+++ resolved
@@ -37,17 +37,13 @@
   script:
     - srcdir=`pwd` && mkdir -p /tmp/okular_build && cd /tmp/okular_build && CC=clang CXX=clazy CXXFLAGS="-Werror -Wno-deprecated-declarations" cmake -DCMAKE_EXPORT_COMPILE_COMMANDS=ON -G Ninja $srcdir && cat compile_commands.json | jq  '[.[] | select(.file | contains("'"$srcdir"'"))]' > compile_commands.aux.json && cat compile_commands.aux.json | jq  '[.[] | select(.file | contains("/synctex/")| not)]' > compile_commands.json && cp "$srcdir/.clang-tidy" .
     - CLAZY_IGNORE_DIRS="settings_core.[cpp|h]|settings.[cpp.h]|pdfsettings.h|gssettings.h" CLAZY_CHECKS="level0,level1,level2,no-ctor-missing-parent-argument,isempty-vs-count,qhash-with-char-pointer-key,raw-environment-function,qproperty-type-mismatch" ninja
-<<<<<<< HEAD
-    - run-clang-tidy
+    - run-clang-tidy-13
     - rm -rf *
     - echo "Now compiling the mobile UI"
     - cd "$CI_PROJECT_DIR"
     - srcdir=`pwd` && mkdir -p /tmp/okular_build && cd /tmp/okular_build && CC=clang CXX=clazy CXXFLAGS="-Werror -Wno-deprecated-declarations" cmake -DOKULAR_UI=mobile -DCMAKE_EXPORT_COMPILE_COMMANDS=ON -G Ninja $srcdir && cat compile_commands.json | jq  '[.[] | select(.file | contains("'"$srcdir"'"))]' > compile_commands.aux.json && cat compile_commands.aux.json | jq  '[.[] | select(.file | contains("/synctex/")| not)]' > compile_commands.json && cp "$srcdir/.clang-tidy" .
     - CLAZY_IGNORE_DIRS="settings_mobile.[cpp|h]|settings.[cpp.h]|pdfsettings.h|gssettings.h" CLAZY_CHECKS="level0,level1,level2,no-ctor-missing-parent-argument,isempty-vs-count,qhash-with-char-pointer-key,raw-environment-function,qproperty-type-mismatch" ninja
-    - run-clang-tidy
-=======
     - run-clang-tidy-13
->>>>>>> e7eb937d
 
 clang_format:
   stage: build
