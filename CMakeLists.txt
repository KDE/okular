--- conflicted
+++ resolved
@@ -195,11 +195,7 @@
    core/utils.cpp
    core/view.cpp
    core/fileprinter.cpp
-<<<<<<< HEAD
-   core/signatureinfo.cpp
-=======
    core/signatureutils.cpp
->>>>>>> aed6df31
    core/script/event.cpp
    core/synctex/synctex_parser.c
    core/synctex/synctex_parser_utils.c
@@ -224,7 +220,7 @@
            core/page.h
            core/pagesize.h
            core/pagetransition.h
-           core/signatureinfo.h
+           core/signatureutils.h
            core/sound.h
            core/sourcereference.h
            core/textdocumentgenerator.h
