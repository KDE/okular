--- conflicted
+++ resolved
@@ -216,11 +216,7 @@
     Qt5::Widgets
 )
 
-<<<<<<< HEAD
-set_target_properties(okularcore PROPERTIES VERSION 6.0.0 SOVERSION 6 OUTPUT_NAME Okular5Core EXPORT_NAME Core)
-=======
-set_target_properties(okularcore PROPERTIES VERSION 7.0.0 SOVERSION 7 )
->>>>>>> c8f52a27
+set_target_properties(okularcore PROPERTIES VERSION 7.0.0 SOVERSION 7 OUTPUT_NAME Okular5Core EXPORT_NAME Core)
 
 install(TARGETS okularcore EXPORT Okular5Targets ${KDE_INSTALL_TARGETS_DEFAULT_ARGS})
 
