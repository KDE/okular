/***************************************************************************
 *   Copyright (C) 2013 by Albert Astals Cid <aacid@kde.org>               *
 *                                                                         *
 *   This program is free software; you can redistribute it and/or modify  *
 *   it under the terms of the GNU General Public License as published by  *
 *   the Free Software Foundation; either version 2 of the License, or     *
 *   (at your option) any later version.                                   *
 ***************************************************************************/

#include <QtTest>

#include "../core/annotations.h"
#include "../core/page.h"
#include "../part.h"
#include "../ui/toc.h"
#include "../ui/pageview.h"

#include <KConfigDialog>

#include <QClipboard>
#include <QScrollBar>
#include <QTemporaryDir>
#include <QTreeView>
#include <QUrl>
#include <QDesktopServices>
#include <QMenu>

namespace Okular
{
class PartTest
    : public QObject
{
    Q_OBJECT

        static bool openDocument(Okular::Part *part, const QString &filePath);

    signals:
        void urlHandler(const QUrl &url);

    private slots:
        void testReload();
        void testCanceledReload();
        void testTOCReload();
        void testForwardPDF();
        void testForwardPDF_data();
        void testGeneratorPreferences();
        void testSelectText();
        void testClickInternalLink();
<<<<<<< HEAD
        void testSaveAs();
        void testSaveAs_data();
=======
        void testMouseMoveOverLinkWhileInSelectionMode();
        void testClickUrlLinkWhileInSelectionMode();
        void testeTextSelectionOverAndAcrossLinks_data();
        void testeTextSelectionOverAndAcrossLinks();
        void testClickUrlLinkWhileLinkTextIsSelected();
        void testRClickWhileLinkTextIsSelected();
        void testRClickOverLinkWhileLinkTextIsSelected();
        void testRClickOnSelectionModeShoulShowFollowTheLinkMenu();
        void testClickAnywhereAfterSelectionShouldUnselect();
        void testeRectSelectionStartingOnLinks();

    private:
        void simulateMouseSelection(double startX, double startY, double endX, double endY, QWidget *target);
>>>>>>> 1883a066
};

class PartThatHijacksQueryClose : public Okular::Part
{
    public:
        PartThatHijacksQueryClose(QWidget* parentWidget, QObject* parent,
                                  const QVariantList& args)
        : Okular::Part(parentWidget, parent, args),
          behavior(PassThru)
        {}

        enum Behavior { PassThru, ReturnTrue, ReturnFalse };

        void setQueryCloseBehavior(Behavior new_behavior)
        {
            behavior = new_behavior;
        }

        bool queryClose() override
        {
             if (behavior == PassThru)
                 return Okular::Part::queryClose();
             else // ReturnTrue or ReturnFalse
                 return (behavior == ReturnTrue);
        }
    private:
        Behavior behavior;
};


bool PartTest::openDocument(Okular::Part *part, const QString &filePath)
{
    part->openDocument( filePath );
    return part->m_document->isOpened();
}

// Test that Okular doesn't crash after a successful reload
void PartTest::testReload()
{
    QVariantList dummyArgs;
    Okular::Part part(nullptr, nullptr, dummyArgs);
    QVERIFY( openDocument(&part, QStringLiteral(KDESRCDIR "data/file1.pdf")) );
    part.reload();
    qApp->processEvents();
}

// Test that Okular doesn't crash after a canceled reload
void PartTest::testCanceledReload()
{
    QVariantList dummyArgs;
    PartThatHijacksQueryClose part(nullptr, nullptr, dummyArgs);
    QVERIFY( openDocument(&part, QStringLiteral(KDESRCDIR "data/file1.pdf")) );

    // When queryClose() returns false, the reload operation is canceled (as if
    // the user had chosen Cancel in the "Save changes?" message box)
    part.setQueryCloseBehavior(PartThatHijacksQueryClose::ReturnFalse);

    part.reload();

    qApp->processEvents();
}

void PartTest::testTOCReload()
{
    QVariantList dummyArgs;
    Okular::Part part(nullptr, nullptr, dummyArgs);
    QVERIFY( openDocument(&part, QStringLiteral(KDESRCDIR "data/tocreload.pdf")) );
    QCOMPARE(part.m_toc->expandedNodes().count(), 0);
    part.m_toc->m_treeView->expandAll();
    QCOMPARE(part.m_toc->expandedNodes().count(), 3);
    part.reload();
    qApp->processEvents();
    QCOMPARE(part.m_toc->expandedNodes().count(), 3);
}

void PartTest::testForwardPDF()
{
    QFETCH(QString, dir);

    QVariantList dummyArgs;
    Okular::Part part(nullptr, nullptr, dummyArgs);

    // Create temp dir named like this: ${system temp dir}/${random string}/${dir}
    const QTemporaryDir tempDir;
    const QDir workDir(QDir(tempDir.path()).filePath(dir));
    workDir.mkpath(QStringLiteral("."));

    QFile f(QStringLiteral(KDESRCDIR "data/synctextest.tex"));
    const QString texDestination = workDir.path() + QStringLiteral("/synctextest.tex");
    QVERIFY(f.copy(texDestination));
    QProcess process;
    process.setWorkingDirectory(workDir.path());
    process.start(QStringLiteral("pdflatex"), QStringList() << QStringLiteral("-synctex=1") << QStringLiteral("-interaction=nonstopmode") << texDestination);
    bool started = process.waitForStarted();
    if (!started) {
        qDebug() << "start error:" << process.error();
        qDebug() << "start stdout:" << process.readAllStandardOutput();
        qDebug() << "start stderr:" << process.readAllStandardError();
    }
    QVERIFY(started);

    process.waitForFinished();
    if (process.exitStatus() != QProcess::NormalExit || process.exitCode() != 0) {
        qDebug() << "exit error:" << process.error() << "status" << process.exitStatus() << "code" << process.exitCode();
        qDebug() << "exit stdout:" << process.readAllStandardOutput();
        qDebug() << "exit stderr:" << process.readAllStandardError();
    }

    const QString pdfResult = workDir.path() + QStringLiteral("/synctextest.pdf");
    
    QVERIFY(QFile::exists(pdfResult));
    
    QVERIFY( openDocument(&part, pdfResult) );
    part.m_document->setViewportPage(0);
    QCOMPARE(part.m_document->currentPage(), 0u);
    part.closeUrl();
    
    QUrl u(QUrl::fromLocalFile(pdfResult));
    u.setFragment(QStringLiteral("src:100") + texDestination);
    part.openUrl(u);
    QCOMPARE(part.m_document->currentPage(), 1u);
}

void PartTest::testForwardPDF_data()
{
    QTest::addColumn<QString>("dir");

    QTest::newRow("non-utf8") << QString::fromUtf8("synctextest");
    QTest::newRow("utf8")     << QString::fromUtf8("ßðđđŋßðđŋ");
}

void PartTest::testGeneratorPreferences()
{
    KConfigDialog * dialog;
    QVariantList dummyArgs;
    Okular::Part part(nullptr, nullptr, dummyArgs);

    // Test that we don't crash while opening the dialog
    dialog = part.slotGeneratorPreferences();
    qApp->processEvents();
    delete dialog; // closes the dialog and recursively destroys all widgets

    // Test that we don't crash while opening a new instance of the dialog
    // This catches attempts to reuse widgets that have been destroyed
    dialog = part.slotGeneratorPreferences();
    qApp->processEvents();
    delete dialog;
}

void PartTest::testSelectText()
{
    QVariantList dummyArgs;
    Okular::Part part(nullptr, nullptr, dummyArgs);
    QVERIFY(openDocument(&part, QStringLiteral(KDESRCDIR "data/file2.pdf")));
    part.widget()->show();
    QTest::qWaitForWindowExposed(part.widget());

    const int width = part.m_pageView->horizontalScrollBar()->maximum() +
                      part.m_pageView->viewport()->width();
    const int height = part.m_pageView->verticalScrollBar()->maximum() +
                       part.m_pageView->viewport()->height();

    part.m_document->setViewportPage(0);

    // wait for pixmap
    QTRY_VERIFY(part.m_document->page(0)->hasPixmap(part.m_pageView));

    QVERIFY(QMetaObject::invokeMethod(part.m_pageView, "slotSetMouseTextSelect"));

    const int mouseY = height * 0.052;
    const int mouseStartX = width * 0.12;
    const int mouseEndX = width * 0.7;

    simulateMouseSelection(mouseStartX, mouseY, mouseEndX, mouseY, part.m_pageView->viewport());

    QApplication::clipboard()->clear();
    QVERIFY(QMetaObject::invokeMethod(part.m_pageView, "copyTextSelection"));

    QCOMPARE(QApplication::clipboard()->text(), QStringLiteral("Hola que tal\n"));
}

void PartTest::testClickInternalLink()
{
    QVariantList dummyArgs;
    Okular::Part part(nullptr, nullptr, dummyArgs);
    QVERIFY(openDocument(&part, QStringLiteral(KDESRCDIR "data/file2.pdf")));
    part.widget()->show();
    QTest::qWaitForWindowExposed(part.widget());

    const int width = part.m_pageView->horizontalScrollBar()->maximum() +
                      part.m_pageView->viewport()->width();
    const int height = part.m_pageView->verticalScrollBar()->maximum() +
                       part.m_pageView->viewport()->height();

    part.m_document->setViewportPage(0);

    // wait for pixmap
    QTRY_VERIFY(part.m_document->page(0)->hasPixmap(part.m_pageView));

    QMetaObject::invokeMethod(part.m_pageView, "slotSetMouseNormal");

    QCOMPARE(part.m_document->currentPage(), 0u);
    QTest::mouseMove(part.m_pageView->viewport(), QPoint(width * 0.17, height * 0.05));
    QTest::mouseClick(part.m_pageView->viewport(), Qt::LeftButton, Qt::NoModifier, QPoint(width * 0.17, height * 0.05));
    QTRY_COMPARE(part.m_document->currentPage(), 1u);
}

// cursor switches to Hand when hovering over link in TextSelect mode.
void PartTest::testMouseMoveOverLinkWhileInSelectionMode()
{
    QVariantList dummyArgs;
    Okular::Part part(nullptr, nullptr, dummyArgs);
    QVERIFY(openDocument(&part, QStringLiteral(KDESRCDIR "data/pdf_with_links.pdf")));
    // resize window to avoid problem with selection areas
    part.widget()->resize(800, 600);
    part.widget()->show();
    QTest::qWaitForWindowExposed(part.widget());

    const int width = part.m_pageView->horizontalScrollBar()->maximum() +
                      part.m_pageView->viewport()->width();
    const int height = part.m_pageView->verticalScrollBar()->maximum() +
                       part.m_pageView->viewport()->height();

    part.m_document->setViewportPage(0);

    // wait for pixmap
    QTRY_VERIFY(part.m_document->page(0)->hasPixmap(part.m_pageView));

    // enter text-selection mode
    QVERIFY(QMetaObject::invokeMethod(part.m_pageView, "slotSetMouseTextSelect"));

    // move mouse over link
    QTest::mouseMove(part.m_pageView->viewport(), QPoint(width * 0.250, height * 0.127));

    // check if mouse icon changed to proper icon
    QTRY_COMPARE(part.m_pageView->cursor().shape(), Qt::PointingHandCursor);
}

// clicking on hyperlink jumps to destination in TextSelect mode.
void PartTest::testClickUrlLinkWhileInSelectionMode()
{
    QVariantList dummyArgs;
    Okular::Part part(nullptr, nullptr, dummyArgs);
    QVERIFY(openDocument(&part, QStringLiteral(KDESRCDIR "data/pdf_with_links.pdf")));
    // resize window to avoid problem with selection areas
    part.widget()->resize(800, 600);
    part.widget()->show();
    QTest::qWaitForWindowExposed(part.widget());

    const int width = part.m_pageView->horizontalScrollBar()->maximum() +
                      part.m_pageView->viewport()->width();
    const int height = part.m_pageView->verticalScrollBar()->maximum() +
                       part.m_pageView->viewport()->height();

    part.m_document->setViewportPage(0);

    // wait for pixmap
    QTRY_VERIFY(part.m_document->page(0)->hasPixmap(part.m_pageView));

    // enter text-selection mode
    QVERIFY(QMetaObject::invokeMethod(part.m_pageView, "slotSetMouseTextSelect"));

    // overwrite urlHandler for 'mailto' urls
    QDesktopServices::setUrlHandler("mailto", this, "urlHandler");
    QSignalSpy openUrlSignalSpy(this, SIGNAL(urlHandler(QUrl)));

    // click on url
    QTest::mouseMove(part.m_pageView->viewport(), QPoint(width * 0.250, height * 0.127));
    QTest::mouseClick(part.m_pageView->viewport(), Qt::LeftButton, Qt::NoModifier, QPoint(width * 0.250, height * 0.127));

    // expect that the urlHandler signal was called
    QTRY_COMPARE(openUrlSignalSpy.count(), 1);
    QList<QVariant> arguments = openUrlSignalSpy.takeFirst();
    QCOMPARE(arguments.at(0).value<QUrl>(), QUrl("mailto:foo@foo.bar"));
}

void PartTest::testeTextSelectionOverAndAcrossLinks_data()
{
    QTest::addColumn<double>("mouseStartX");
    QTest::addColumn<double>("mouseEndX");
    QTest::addColumn<QString>("expectedResult");

    // can text-select "over and across" hyperlink.
    QTest::newRow("start selection before link") << 0.1564 << 0.2943 << QStringLiteral(" a link: foo@foo.b");
    // can text-select starting at text and ending selection in middle of hyperlink.
    QTest::newRow("start selection in the middle of the link") << 0.28 << 0.382 << QStringLiteral("o.bar\n");
    // text selection works when selecting left to right or right to left
    QTest::newRow("start selection after link") << 0.40 << 0.05 << QStringLiteral("This is a link: foo@foo.bar\n");
}

// can text-select "over and across" hyperlink.
void PartTest::testeTextSelectionOverAndAcrossLinks()
{
    QVariantList dummyArgs;
    Okular::Part part(nullptr, nullptr, dummyArgs);
    QVERIFY(openDocument(&part, QStringLiteral(KDESRCDIR "data/pdf_with_links.pdf")));
    // resize window to avoid problem with selection areas
    part.widget()->resize(800, 600);
    part.widget()->show();
    QTest::qWaitForWindowExposed(part.widget());

    const int width = part.m_pageView->horizontalScrollBar()->maximum() +
                      part.m_pageView->viewport()->width();
    const int height = part.m_pageView->verticalScrollBar()->maximum() +
                       part.m_pageView->viewport()->height();

    part.m_document->setViewportPage(0);

    // wait for pixmap
    QTRY_VERIFY(part.m_document->page(0)->hasPixmap(part.m_pageView));

    // enter text-selection mode
    QVERIFY(QMetaObject::invokeMethod(part.m_pageView, "slotSetMouseTextSelect"));

    const double mouseY = height * 0.127;
    QFETCH(double, mouseStartX);
    QFETCH(double, mouseEndX);

    mouseStartX = width * mouseStartX;
    mouseEndX = width * mouseEndX;

    simulateMouseSelection(mouseStartX, mouseY, mouseEndX, mouseY, part.m_pageView->viewport());

    QApplication::clipboard()->clear();
    QVERIFY(QMetaObject::invokeMethod(part.m_pageView, "copyTextSelection"));

    QFETCH(QString, expectedResult);
    QCOMPARE(QApplication::clipboard()->text(), expectedResult);
}

// can jump to link while there's an active selection of text.
void PartTest::testClickUrlLinkWhileLinkTextIsSelected()
{
    QVariantList dummyArgs;
    Okular::Part part(nullptr, nullptr, dummyArgs);
    QVERIFY(openDocument(&part, QStringLiteral(KDESRCDIR "data/pdf_with_links.pdf")));
    // resize window to avoid problem with selection areas
    part.widget()->resize(800, 600);
    part.widget()->show();
    QTest::qWaitForWindowExposed(part.widget());

    const int width = part.m_pageView->horizontalScrollBar()->maximum() +
                      part.m_pageView->viewport()->width();
    const int height = part.m_pageView->verticalScrollBar()->maximum() +
                       part.m_pageView->viewport()->height();

    part.m_document->setViewportPage(0);

    // wait for pixmap
    QTRY_VERIFY(part.m_document->page(0)->hasPixmap(part.m_pageView));

    // enter text-selection mode
    QVERIFY(QMetaObject::invokeMethod(part.m_pageView, "slotSetMouseTextSelect"));

    const double mouseY = height * 0.127;
    const double mouseStartX = width * 0.13;
    const double mouseEndX = width * 0.40;

    simulateMouseSelection(mouseStartX, mouseY, mouseEndX, mouseY, part.m_pageView->viewport());

    // overwrite urlHandler for 'mailto' urls
    QDesktopServices::setUrlHandler("mailto", this, "urlHandler");
    QSignalSpy openUrlSignalSpy(this, SIGNAL(urlHandler(QUrl)));

    // click on url
    const double mouseClickX = width * 0.2997;
    const double mouseClickY = height * 0.1293;

    QTest::mouseMove(part.m_pageView->viewport(), QPoint(mouseClickX, mouseClickY));
    QTest::mouseClick(part.m_pageView->viewport(), Qt::LeftButton, Qt::NoModifier, QPoint(mouseClickX, mouseClickY), 1000);

    // expect that the urlHandler signal was called
    QTRY_COMPARE(openUrlSignalSpy.count(), 1);
    QList<QVariant> arguments = openUrlSignalSpy.takeFirst();
    QCOMPARE(arguments.at(0).value<QUrl>(), QUrl("mailto:foo@foo.bar"));
}

// r-click on the selected text gives the "Go To:" content menu option
void PartTest::testRClickWhileLinkTextIsSelected()
{
    QVariantList dummyArgs;
    Okular::Part part(nullptr, nullptr, dummyArgs);
    QVERIFY(openDocument(&part, QStringLiteral(KDESRCDIR "data/pdf_with_links.pdf")));
    // resize window to avoid problem with selection areas
    part.widget()->resize(800, 600);
    part.widget()->show();
    QTest::qWaitForWindowExposed(part.widget());

    const int width = part.m_pageView->horizontalScrollBar()->maximum() +
                      part.m_pageView->viewport()->width();
    const int height = part.m_pageView->verticalScrollBar()->maximum() +
                       part.m_pageView->viewport()->height();

    part.m_document->setViewportPage(0);

    // wait for pixmap
    QTRY_VERIFY(part.m_document->page(0)->hasPixmap(part.m_pageView));

    // enter text-selection mode
    QVERIFY(QMetaObject::invokeMethod(part.m_pageView, "slotSetMouseTextSelect"));

    const double mouseY = height * 0.162;
    const double mouseStartX = width * 0.42;
    const double mouseEndX = width * 0.60;

    simulateMouseSelection(mouseStartX, mouseY, mouseEndX, mouseY, part.m_pageView->viewport());

    // Need to do this because the pop-menu will have his own mainloop and will block tests until
    // the menu disappear
    PageView *view = part.m_pageView;
    QTimer::singleShot(2000, [view]() {
        // check if popup menu is active and visible
        QMenu *menu = qobject_cast<QMenu*>(view->findChild<QMenu*>("PopupMenu"));
        QVERIFY(menu);
        QVERIFY(menu->isVisible());

        // check if the menu contains go-to link action
        QAction *goToAction = qobject_cast<QAction*>(menu->findChild<QAction*>("GoToAction"));
        QVERIFY(goToAction);

        // check if the "follow this link" action is not visible
        QAction *processLinkAction = qobject_cast<QAction*>(menu->findChild<QAction*>("ProcessLinkAction"));
        QVERIFY(!processLinkAction);

        // check if the "copy link address" action is not visible
        QAction *copyLinkLocation = qobject_cast<QAction*>(menu->findChild<QAction*>("CopyLinkLocationAction"));
        QVERIFY(!copyLinkLocation);

        // close menu to continue test
        menu->close();
    });

    // click on url
    const double mouseClickX = width * 0.425;
    const double mouseClickY = height * 0.162;

    QTest::mouseMove(part.m_pageView->viewport(), QPoint(mouseClickX, mouseClickY));
    QTest::mouseClick(part.m_pageView->viewport(), Qt::RightButton, Qt::NoModifier, QPoint(mouseClickX, mouseClickY), 1000);

    // will continue after pop-menu get closed
}


// r-click on the link gives the "follow this link" content menu option
void PartTest::testRClickOverLinkWhileLinkTextIsSelected()
{
    QVariantList dummyArgs;
    Okular::Part part(nullptr, nullptr, dummyArgs);
    QVERIFY(openDocument(&part, QStringLiteral(KDESRCDIR "data/pdf_with_links.pdf")));
    // resize window to avoid problem with selection areas
    part.widget()->resize(800, 600);
    part.widget()->show();
    QTest::qWaitForWindowExposed(part.widget());

    const int width = part.m_pageView->horizontalScrollBar()->maximum() +
                      part.m_pageView->viewport()->width();
    const int height = part.m_pageView->verticalScrollBar()->maximum() +
                       part.m_pageView->viewport()->height();

    part.m_document->setViewportPage(0);

    // wait for pixmap
    QTRY_VERIFY(part.m_document->page(0)->hasPixmap(part.m_pageView));

    // enter text-selection mode
    QVERIFY(QMetaObject::invokeMethod(part.m_pageView, "slotSetMouseTextSelect"));

    const double mouseY = height * 0.162;
    const double mouseStartX = width * 0.42;
    const double mouseEndX = width * 0.60;

    simulateMouseSelection(mouseStartX, mouseY, mouseEndX, mouseY, part.m_pageView->viewport());

    // Need to do this because the pop-menu will have his own mainloop and will block tests until
    // the menu disappear
    PageView *view = part.m_pageView;
    QTimer::singleShot(2000, [view]() {
        // check if popup menu is active and visible
        QMenu *menu = qobject_cast<QMenu*>(view->findChild<QMenu*>("PopupMenu"));
        QVERIFY(menu);
        QVERIFY(menu->isVisible());

        // check if the menu contains "follow this link" action
        QAction *processLinkAction = qobject_cast<QAction*>(menu->findChild<QAction*>("ProcessLinkAction"));
        QVERIFY(processLinkAction);

        // check if the menu contains "copy link address" action
        QAction *copyLinkLocation = qobject_cast<QAction*>(menu->findChild<QAction*>("CopyLinkLocationAction"));
        QVERIFY(copyLinkLocation);

        // close menu to continue test
        menu->close();
    });

    // click on url
    const double mouseClickX = width * 0.593;
    const double mouseClickY = height * 0.162;

    QTest::mouseMove(part.m_pageView->viewport(), QPoint(mouseClickX, mouseClickY));
    QTest::mouseClick(part.m_pageView->viewport(), Qt::RightButton, Qt::NoModifier, QPoint(mouseClickX, mouseClickY), 1000);

    // will continue after pop-menu get closed
}

void PartTest::testRClickOnSelectionModeShoulShowFollowTheLinkMenu()
{
    QVariantList dummyArgs;
    Okular::Part part(nullptr, nullptr, dummyArgs);
    QVERIFY(openDocument(&part, QStringLiteral(KDESRCDIR "data/pdf_with_links.pdf")));
    // resize window to avoid problem with selection areas
    part.widget()->resize(800, 600);
    part.widget()->show();
    QTest::qWaitForWindowExposed(part.widget());

    const int width = part.m_pageView->horizontalScrollBar()->maximum() +
                      part.m_pageView->viewport()->width();
    const int height = part.m_pageView->verticalScrollBar()->maximum() +
                       part.m_pageView->viewport()->height();

    part.m_document->setViewportPage(0);

    // wait for pixmap
    QTRY_VERIFY(part.m_document->page(0)->hasPixmap(part.m_pageView));

    // enter text-selection mode
    QVERIFY(QMetaObject::invokeMethod(part.m_pageView, "slotSetMouseTextSelect"));

    // Need to do this because the pop-menu will have his own mainloop and will block tests until
    // the menu disappear
    PageView *view = part.m_pageView;
    QTimer::singleShot(2000, [view]() {
        // check if popup menu is active and visible
        QMenu *menu = qobject_cast<QMenu*>(view->findChild<QMenu*>("PopupMenu"));
        QVERIFY(menu);
        QVERIFY(menu->isVisible());

        // check if the menu contains "Follow this link" action
        QAction *processLink = qobject_cast<QAction*>(menu->findChild<QAction*>("ProcessLinkAction"));
        QVERIFY(processLink);

        // chek if the menu contains  "Copy Link Address" action
        QAction *actCopyLinkLocation = qobject_cast<QAction*>(menu->findChild<QAction*>("CopyLinkLocationAction"));
        QVERIFY(actCopyLinkLocation);

        // close menu to continue test
        menu->close();
    });

    // r-click on url
    const double mouseClickX = width * 0.604;
    const double mouseClickY = height * 0.162;

    QTest::mouseMove(part.m_pageView->viewport(), QPoint(mouseClickX, mouseClickY));
    QTest::mouseClick(part.m_pageView->viewport(), Qt::RightButton, Qt::NoModifier, QPoint(mouseClickX, mouseClickY), 1000);
    QTest::qWait(3000);

    // will continue after pop-menu get closed
}

void PartTest::testClickAnywhereAfterSelectionShouldUnselect()
{
    QVariantList dummyArgs;
    Okular::Part part(nullptr, nullptr, dummyArgs);
    QVERIFY(openDocument(&part, QStringLiteral(KDESRCDIR "data/pdf_with_links.pdf")));
    // resize window to avoid problem with selection areas
    part.widget()->resize(800, 600);
    part.widget()->show();
    QTest::qWaitForWindowExposed(part.widget());

    const int width = part.m_pageView->horizontalScrollBar()->maximum() +
                      part.m_pageView->viewport()->width();
    const int height = part.m_pageView->verticalScrollBar()->maximum() +
                       part.m_pageView->viewport()->height();

    part.m_document->setViewportPage(0);

    // wait for pixmap
    QTRY_VERIFY(part.m_document->page(0)->hasPixmap(part.m_pageView));

    // enter text-selection mode
    QVERIFY(QMetaObject::invokeMethod(part.m_pageView, "slotSetMouseTextSelect"));

    const double mouseY = height * 0.162;
    const double mouseStartX = width * 0.42;
    const double mouseEndX = width * 0.60;

    simulateMouseSelection(mouseStartX, mouseY, mouseEndX, mouseY, part.m_pageView->viewport());

    // click on url
    const double mouseClickX = width * 0.10;

    QTest::mouseMove(part.m_pageView->viewport(), QPoint(mouseClickX, mouseY));
    QTest::mouseClick(part.m_pageView->viewport(), Qt::LeftButton, Qt::NoModifier, QPoint(mouseClickX, mouseY), 1000);

    QApplication::clipboard()->clear();
    QVERIFY(QMetaObject::invokeMethod(part.m_pageView, "copyTextSelection"));

    // check if copied text is empty what means no text selected
    QVERIFY(QApplication::clipboard()->text().isEmpty());
}

void PartTest::testeRectSelectionStartingOnLinks()
{
    QVariantList dummyArgs;
    Okular::Part part(nullptr, nullptr, dummyArgs);
    QVERIFY(openDocument(&part, QStringLiteral(KDESRCDIR "data/pdf_with_links.pdf")));
    // resize window to avoid problem with selection areas
    part.widget()->resize(800, 600);
    part.widget()->show();
    QTest::qWaitForWindowExposed(part.widget());

    const int width = part.m_pageView->horizontalScrollBar()->maximum() +
                      part.m_pageView->viewport()->width();
    const int height = part.m_pageView->verticalScrollBar()->maximum() +
                       part.m_pageView->viewport()->height();

    part.m_document->setViewportPage(0);

    // wait for pixmap
    QTRY_VERIFY(part.m_document->page(0)->hasPixmap(part.m_pageView));

    // enter text-selection mode
    QVERIFY(QMetaObject::invokeMethod(part.m_pageView, "slotSetMouseSelect"));

    const double mouseStartY = height * 0.127;
    const double mouseEndY = height * 0.127;
    const double mouseStartX = width *  0.28;
    const double mouseEndX = width *  0.382;

    // Need to do this because the pop-menu will have his own mainloop and will block tests until
    // the menu disappear
    PageView *view = part.m_pageView;
    QTimer::singleShot(2000, [view]() {
        QApplication::clipboard()->clear();

        // check if popup menu is active and visible
        QMenu *menu = qobject_cast<QMenu*>(view->findChild<QMenu*>("PopupMenu"));
        QVERIFY(menu);
        QVERIFY(menu->isVisible());

        // check if the copy selected text to clipboard is present
        QAction *copyAct = qobject_cast<QAction*>(menu->findChild<QAction*>("CopyTextToClipboard"));
        QVERIFY(copyAct);

        menu->close();
    });

    simulateMouseSelection(mouseStartX, mouseStartY, mouseEndX, mouseEndY, part.m_pageView->viewport());

    // wait menu get closed
}


void PartTest::simulateMouseSelection(double startX, double startY, double endX, double endY, QWidget *target)
{
    QTestEventList events;
    events.addMouseMove(QPoint(startX, startY));
    events.addMousePress(Qt::LeftButton, Qt::NoModifier, QPoint(startX, startY));
    events.addMouseMove(QPoint(endX, endY));
    // without this wait the test fails. 100ms were enough on my local system, but when running under valgrind
    // or on the CI server we need to wait longer.
    events.addDelay(1000);
    events.addMouseRelease(Qt::LeftButton, Qt::NoModifier, QPoint(endX, endY));

    events.simulate(target);
}

void PartTest::testSaveAs()
{
    QFETCH(QString, file);
    QFETCH(QString, extension);
    QFETCH(bool, nativelySupportsAnnotations);

    // If we expect not to be able to preserve annotations when we write a
    // native file, disable the warning otherwise the test will wait for the
    // user to confirm. On the other end, if we expect annotations to be
    // preserved (and thus no warning), we keep the warning on so that if it
    // shows the test timeouts and we can notice that something is wrong.
    const Part::SaveAsFlags saveAsNativeFlags = nativelySupportsAnnotations ?
        Part::NoSaveAsFlags : Part::SaveAsDontShowWarning;

    QString annotName;
    QTemporaryFile archiveSave( QString( "%1/okrXXXXXX.okular" ).arg( QDir::tempPath() ) );
    QTemporaryFile nativeDirectSave( QString( "%1/okrXXXXXX.%2" ).arg( QDir::tempPath() ).arg ( extension ) );
    QTemporaryFile nativeFromArchiveFile( QString( "%1/okrXXXXXX.%2" ).arg( QDir::tempPath() ).arg ( extension ) );
    QVERIFY( archiveSave.open() ); archiveSave.close();
    QVERIFY( nativeDirectSave.open() ); nativeDirectSave.close();
    QVERIFY( nativeFromArchiveFile.open() ); nativeFromArchiveFile.close();

    qDebug() << "Open file, add annotation and save both natively and to .okular";
    {
        Okular::Part part(nullptr, nullptr, QVariantList());
        part.openDocument( file );

        Okular::Annotation *annot = new Okular::TextAnnotation();
        annot->setBoundingRectangle( Okular::NormalizedRect( 0.1, 0.1, 0.15, 0.15 ) );
        annot->setContents( "annot contents" );
        part.m_document->addPageAnnotation( 0, annot );
        annotName = annot->uniqueName();

        QVERIFY( part.saveAs( QUrl::fromLocalFile( archiveSave.fileName() ), Part::SaveAsOkularArchive ) );
        QVERIFY( part.saveAs( QUrl::fromLocalFile( nativeDirectSave.fileName() ), saveAsNativeFlags ) );

        part.closeUrl();
    }

    qDebug() << "Open the .okular, check that the annotation is present and save to native";
    {
        Okular::Part part(nullptr, nullptr, QVariantList());
        part.openDocument( archiveSave.fileName() );

        QCOMPARE( part.m_document->page( 0 )->annotations().size(), 1 );
        QCOMPARE( part.m_document->page( 0 )->annotations().first()->uniqueName(), annotName );

        QVERIFY( part.saveAs( QUrl::fromLocalFile( nativeFromArchiveFile.fileName() ), saveAsNativeFlags ) );

        part.closeUrl();
    }

    qDebug() << "Open the native file saved directly, and check that the annot"
        << "is there iff we expect it";
    {
        Okular::Part part(nullptr, nullptr, QVariantList());
        part.openDocument( nativeDirectSave.fileName() );

        QCOMPARE( part.m_document->page( 0 )->annotations().size(), nativelySupportsAnnotations ? 1 : 0 );
        if ( nativelySupportsAnnotations )
            QCOMPARE( part.m_document->page( 0 )->annotations().first()->uniqueName(), annotName );

        part.closeUrl();
    }

    qDebug() << "Open the native file saved from the .okular, and check that the annot"
        << "is there iff we expect it";
    {
        Okular::Part part(nullptr, nullptr, QVariantList());
        part.openDocument( nativeFromArchiveFile.fileName() );

        QCOMPARE( part.m_document->page( 0 )->annotations().size(), nativelySupportsAnnotations ? 1 : 0 );
        if ( nativelySupportsAnnotations )
            QCOMPARE( part.m_document->page( 0 )->annotations().first()->uniqueName(), annotName );

        part.closeUrl();
    }
}

void PartTest::testSaveAs_data()
{
    QTest::addColumn<QString>("file");
    QTest::addColumn<QString>("extension");
    QTest::addColumn<bool>("nativelySupportsAnnotations");

    QTest::newRow("pdf") << KDESRCDIR "data/file1.pdf" << "pdf" << true;
    QTest::newRow("epub") << KDESRCDIR "data/contents.epub" << "epub" << false;
}

}

int main(int argc, char *argv[])
{
    // Force consistent locale
    QLocale locale(QStringLiteral("en_US.UTF-8"));
    if (locale == QLocale::c()) { // This is the way to check if the above worked
        locale = QLocale(QLocale::English, QLocale::UnitedStates);
    }

    QLocale::setDefault(locale);
    qputenv("LC_ALL", "en_US.UTF-8"); // For UNIX, third-party libraries

    // Ensure consistent configs/caches
    QTemporaryDir homeDir; // QTemporaryDir automatically cleans up when it goes out of scope
    Q_ASSERT(homeDir.isValid());
    QByteArray homePath = QFile::encodeName(homeDir.path());
    qDebug() << homePath;
    qputenv("USERPROFILE", homePath);
    qputenv("HOME", homePath);
    qputenv("XDG_DATA_HOME", homePath + "/.local");
    qputenv("XDG_CONFIG_HOME", homePath + "/.kde-unit-test/xdg/config");

    // Disable fancy debug output
    qunsetenv("QT_MESSAGE_PATTERN");

    QApplication app( argc, argv );
    app.setApplicationName(QLatin1String("okularparttest"));
    app.setOrganizationDomain(QLatin1String("kde.org"));
    app.setQuitOnLastWindowClosed(false);

    qRegisterMetaType<QUrl>(); /*as done by kapplication*/
    qRegisterMetaType<QList<QUrl>>();

    Okular::PartTest test;

    return QTest::qExec( &test, argc, argv );
}

#include "parttest.moc"<|MERGE_RESOLUTION|>--- conflicted
+++ resolved
@@ -46,10 +46,8 @@
         void testGeneratorPreferences();
         void testSelectText();
         void testClickInternalLink();
-<<<<<<< HEAD
         void testSaveAs();
         void testSaveAs_data();
-=======
         void testMouseMoveOverLinkWhileInSelectionMode();
         void testClickUrlLinkWhileInSelectionMode();
         void testeTextSelectionOverAndAcrossLinks_data();
@@ -63,7 +61,6 @@
 
     private:
         void simulateMouseSelection(double startX, double startY, double endX, double endY, QWidget *target);
->>>>>>> 1883a066
 };
 
 class PartThatHijacksQueryClose : public Okular::Part
