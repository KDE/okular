--- conflicted
+++ resolved
@@ -100,11 +100,8 @@
         void testTabletProximityBehavior();
         void testOpenPrintPreview();
         void testMouseModeMenu();
-<<<<<<< HEAD
         void testFullScreenRequest();
-=======
         void testZoomInFacingPages();
->>>>>>> 040e11c5
 
     private:
         void simulateMouseSelection(double startX, double startY, double endX, double endY, QWidget *target);
@@ -1997,7 +1994,6 @@
     QCOMPARE(Okular::Settings::mouseMode(), (int)Okular::Settings::EnumMouseMode::TableSelect );
 }
 
-<<<<<<< HEAD
 void PartTest::testFullScreenRequest()
 {
     QVariantList dummyArgs;
@@ -2023,7 +2019,8 @@
 
     // Test whether we really are in presentation mode
     QTRY_VERIFY( part.m_presentationWidget );
-=======
+}
+
 void PartTest::testZoomInFacingPages()
 {
     QVariantList dummyArgs;
@@ -2045,7 +2042,6 @@
     QVERIFY(QMetaObject::invokeMethod(part.m_pageView, "slotZoomIn"));
     QVERIFY(QMetaObject::invokeMethod(part.m_pageView, "slotZoomIn"));
     QTRY_COMPARE(zoomSelectAction->currentText(), QStringLiteral("66%"));
->>>>>>> 040e11c5
 }
 
 } // namespace Okular
