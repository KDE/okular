--- conflicted
+++ resolved
@@ -1555,13 +1555,7 @@
     for ( ; it != itEnd; ++it )
     {
         QSize size = (*it).m_pixmap->size();
-<<<<<<< HEAD
-        if ( (*it).m_rotation % 2 )
-            size.transpose();
         PixmapRequest * p = new PixmapRequest( it.key(), pageNumber, size.width(), size.height(), 1, PixmapRequest::Asynchronous );
-=======
-        PixmapRequest * p = new PixmapRequest( it.key(), pageNumber, size.width(), size.height(), 1, true );
->>>>>>> 9812f527
         p->d->mForce = true;
         requestedPixmaps.push_back( p );
     }
