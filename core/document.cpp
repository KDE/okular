--- conflicted
+++ resolved
@@ -915,11 +915,8 @@
 {
     QString propName = offer->name();
     QHash< QString, GeneratorInfo >::const_iterator genIt = m_loadedGenerators.constFind( propName );
-<<<<<<< HEAD
-=======
     QString catalogName;
     m_walletGenerator = 0;
->>>>>>> 7e954058
     if ( genIt != m_loadedGenerators.constEnd() )
     {
         m_generator = genIt.value().generator;
@@ -2572,12 +2569,8 @@
     }
     d->m_generator = 0;
     d->m_generatorName = QString();
-<<<<<<< HEAD
     d->m_url = QUrl();
-=======
     d->m_walletGenerator = 0;
-    d->m_url = KUrl();
->>>>>>> 7e954058
     d->m_docFileName = QString();
     d->m_xmlFileName = QString();
     delete d->m_tempFile;
