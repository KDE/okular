--- conflicted
+++ resolved
@@ -115,18 +115,17 @@
     d->m_additionalAnnotActions[type] = action;
 }
 
-<<<<<<< HEAD
 QList<Action *> FormField::additionalActions() const
 {
     Q_D(const FormField);
     // yes, calling values() is not great but it's a list of ~10 elements, we can live with that
     return d->m_additionalAnnotActions.values() + d->m_additionalActions.values(); // clazy:exclude=container-anti-pattern
-=======
+}
+
 Page *FormField::page() const
 {
     Q_D(const FormField);
     return d->m_page;
->>>>>>> 44c86de7
 }
 
 class Okular::FormFieldButtonPrivate : public Okular::FormFieldPrivate
