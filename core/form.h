--- conflicted
+++ resolved
@@ -157,20 +157,18 @@
      */
     Action *additionalAction(Annotation::AdditionalActionType type) const;
 
-<<<<<<< HEAD
     /* Returns all the additional actions for this form
      *
      * @since 22.04
      */
     QList<Action *> additionalActions() const;
-=======
+
     /**
      * Returns the page of this form field
      *
      * @since 21.12.2
      */
     Page *page() const;
->>>>>>> 44c86de7
 
 protected:
     /// @cond PRIVATE
