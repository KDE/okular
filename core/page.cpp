--- conflicted
+++ resolved
@@ -29,12 +29,7 @@
 
 KPDFPage::KPDFPage( uint page, double w, double h, int o )
     : m_number( page ), m_orientation( o ), m_width( w ), m_height( h ),
-<<<<<<< HEAD
-    m_bookmarked( false ), m_text( 0 ), m_textSelections( 0 ), m_transition( 0 ),
-    m_maxuniqueNum( 0 )
-=======
-    m_bookmarked( false ), m_maxuniqueNum( 0 ), m_text( 0 ), m_transition( 0 )
->>>>>>> 2658e75c
+    m_bookmarked( false ), m_maxuniqueNum( 0 ), m_text( 0 ), m_textSelections( 0 ), m_transition( 0 )
 {
     // if landscape swap width <-> height (rotate 90deg CCW)
 /*    if ( r == 90 || r == 270 )
