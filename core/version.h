--- conflicted
+++ resolved
@@ -10,17 +10,10 @@
 #ifndef _OKULAR_VERSION_H_
 #define _OKULAR_VERSION_H_
 
-<<<<<<< HEAD
-#define OKULAR_VERSION_STRING "0.19.60"
+#define OKULAR_VERSION_STRING "0.19.80"
 #define OKULAR_VERSION_MAJOR 0
 #define OKULAR_VERSION_MINOR 19
-#define OKULAR_VERSION_RELEASE 60
-=======
-#define OKULAR_VERSION_STRING "0.19.3"
-#define OKULAR_VERSION_MAJOR 0
-#define OKULAR_VERSION_MINOR 19
-#define OKULAR_VERSION_RELEASE 3
->>>>>>> 478b41c3
+#define OKULAR_VERSION_RELEASE 80
 #define OKULAR_MAKE_VERSION( a,b,c ) (((a) << 16) | ((b) << 8) | (c))
 
 #define OKULAR_VERSION \
