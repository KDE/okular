--- conflicted
+++ resolved
@@ -91,11 +91,7 @@
   
   /** Sets new DVI data; all old data is erased. EXPERIMENTAL, use
       with care. */
-<<<<<<< HEAD
-  void           setNewData(Q3MemArray<Q_UINT8> newData) {dviData = newData; isModified=true;};
-=======
-  void           setNewData(QMemArray<Q_UINT8> newData) {dviData = newData;};
->>>>>>> 8d38bacf
+  void           setNewData(Q3MemArray<Q_UINT8> newData) {dviData = newData;};
 
   /** Page numbers that appear in a DVI document need not be
       ordered. Worse, page numbers need not be unique. This method
