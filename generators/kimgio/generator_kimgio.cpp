--- conflicted
+++ resolved
@@ -39,21 +39,7 @@
     setFeature( TiledRendering );
     setFeature( PrintNative );
     setFeature( PrintToFile );
-<<<<<<< HEAD
     setFeature( SwapBackingFile );
-
-/*
-    setComponentData( *ownComponentData() );
-
-    setXMLFile( "gui.rc" );
-    KAction * kimgio_test = new KAction( this );
-    kimgio_test->setText( "Image test" );
-    kimgio_test->setIcon( KIcon( "smiley" ) );
-    connect( kimgio_test, SIGNAL(triggered(bool)), this, SLOT(slotTest()) );
-    actionCollection()->addAction( "kimgio_test", kimgio_test );
-*/
-=======
->>>>>>> e3747ca3
 }
 
 KIMGIOGenerator::~KIMGIOGenerator()
@@ -105,7 +91,7 @@
     return true;
 }
 
-bool KIMGIOGenerator::swapBackingFile( QString const &newFileName )
+bool KIMGIOGenerator::swapBackingFile( QString const &/*newFileName*/ )
 {
     // NOP: We don't actually need to do anything because all data has already
     // been loaded in RAM
