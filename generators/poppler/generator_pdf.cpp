--- conflicted
+++ resolved
@@ -1191,21 +1191,13 @@
     Poppler::Page *pp = pdfdoc->page( page->number() );
     if (pp)
     {
-<<<<<<< HEAD
-        userMutex()->lock();
 #ifdef HAVE_POPPLER_0_63
         TextExtractionPayload payload(request);
         textList = pp->textList( Poppler::Page::Rotate0, shouldAbortTextExtractionCallback, QVariant::fromValue( &payload ) );
 #else
         textList = pp->textList();
 #endif
-        userMutex()->unlock();
-
-        QSizeF s = pp->pageSizeF();
-=======
-        textList = pp->textList();
         const QSizeF s = pp->pageSizeF();
->>>>>>> e8d9feed
         pageWidth = s.width();
         pageHeight = s.height();
     }
