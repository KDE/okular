--- conflicted
+++ resolved
@@ -47,25 +47,7 @@
                 <property name="name">
                     <cstring>unnamed</cstring>
                 </property>
-<<<<<<< HEAD
-                <widget class="KURLLabel" row="0" column="1">
-                    <property name="name">
-                        <cstring>urll</cstring>
-                    </property>
-                    <property name="text">
-                        <string>What is 'inverse search'? </string>
-                    </property>
-                    <property name="alignment">
-                        <set>Qt::AlignVCenter|Qt::AlignRight</set>
-                    </property>
-                    <property name="url" stdset="0">
-                        <string>inv-search</string>
-                    </property>
-                </widget>
-                <widget class="KComboBox" row="1" column="1">
-=======
                 <widget class="KComboBox" row="1" column="1" rowspan="1" colspan="2">
->>>>>>> 7e8d7008
                     <property name="name">
                         <cstring>editorChoice</cstring>
                     </property>
