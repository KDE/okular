/***************************************************************************
 *   Copyright (C) 2002 by Wilco Greven <greven@kde.org>                   *
 *   Copyright (C) 2002 by Chris Cheney <ccheney@cheney.cx>                *
 *   Copyright (C) 2002 by Malcolm Hunter <malcolm.hunter@gmx.co.uk>       *
 *   Copyright (C) 2003-2004 by Christophe Devriese                        *
 *                         <Christophe.Devriese@student.kuleuven.ac.be>    *
 *   Copyright (C) 2003 by Daniel Molkentin <molkentin@kde.org>            *
 *   Copyright (C) 2003 by Andy Goossens <andygoossens@telenet.be>         *
 *   Copyright (C) 2003 by Dirk Mueller <mueller@kde.org>                  *
 *   Copyright (C) 2003 by Laurent Montel <montel@kde.org>                 *
 *   Copyright (C) 2004 by Dominique Devriese <devriese@kde.org>           *
 *   Copyright (C) 2004 by Christoph Cullmann <crossfire@babylon2k.de>     *
 *   Copyright (C) 2004 by Henrique Pinto <stampede@coltec.ufmg.br>        *
 *   Copyright (C) 2004 by Waldo Bastian <bastian@kde.org>                 *
 *   Copyright (C) 2004-2008 by Albert Astals Cid <aacid@kde.org>          *
 *   Copyright (C) 2004 by Antti Markus <antti.markus@starman.ee>          *
 *                                                                         *
 *   This program is free software; you can redistribute it and/or modify  *
 *   it under the terms of the GNU General Public License as published by  *
 *   the Free Software Foundation; either version 2 of the License, or     *
 *   (at your option) any later version.                                   *
 ***************************************************************************/

#include "part.h"

// qt/kde includes
#include <qapplication.h>
#include <qfile.h>
#include <qlayout.h>
#include <qlabel.h>
#include <qtimer.h>
#include <qtemporaryfile.h>
#include <QtPrintSupport/QPrinter>
#include <QtPrintSupport/QPrintDialog>
#include <QScrollBar>
#include <QInputDialog>

#include <kvbox.h>
#include <kaboutapplicationdialog.h>
#include <kaction.h>
#include <kactioncollection.h>
#include <kbookmarkaction.h>
#include <kdirwatch.h>
#include <kstandardaction.h>
#include <kpluginfactory.h>
#include <kfiledialog.h>
#include <kmessagebox.h>
#include <knuminput.h>
#include <kio/netaccess.h>
#include <kmenu.h>
#include <kxmlguiclient.h>
#include <kxmlguifactory.h>
#include <kservicetypetrader.h>
#include <kstandarddirs.h>
#include <kstandardshortcut.h>
#include <ktoggleaction.h>
#include <ktogglefullscreenaction.h>
#include <kio/job.h>
#include <QIcon>
#include <kfilterdev.h>
#include <kfilterbase.h>
#if 0
#include <knewstuff2/engine.h>
#endif
#include <kdeprintdialog.h>
#include <kprintpreview.h>
#include <kbookmarkmenu.h>
#include <kpassworddialog.h>
#include <kwallet.h>
#include <kdeversion.h>

// local includes
#include "aboutdata.h"
#include "extensions.h"
#include "ui/debug_ui.h"
#include "ui/pageview.h"
#include "ui/toc.h"
#include "ui/searchwidget.h"
#include "ui/thumbnaillist.h"
#include "ui/side_reviews.h"
#include "ui/minibar.h"
#include "ui/embeddedfilesdialog.h"
#include "ui/propertiesdialog.h"
#include "ui/presentationwidget.h"
#include "ui/pagesizelabel.h"
#include "ui/bookmarklist.h"
#include "ui/findbar.h"
#include "ui/sidebar.h"
#include "ui/fileprinterpreview.h"
#include "ui/guiutils.h"
#include "conf/preferencesdialog.h"
#include "settings.h"
#include "core/action.h"
#include "core/annotations.h"
#include "core/bookmarkmanager.h"
#include "core/document.h"
#include "core/generator.h"
#include "core/page.h"
#include "core/fileprinter.h"
#include <cstdio>
#include <memory>

class FileKeeper
{
    public:
        FileKeeper()
            : m_handle( NULL )
        {
        }

        ~FileKeeper()
        {
        }

        void open( const QString & path )
        {
            if ( !m_handle )
                m_handle = std::fopen( QFile::encodeName( path ).constData(), "r" );
        }

        void close()
        {
            if ( m_handle )
            {
                int ret = std::fclose( m_handle );
                Q_UNUSED( ret )
                m_handle = NULL;
            }
        }

        QTemporaryFile* copyToTemporary() const
        {
            if ( !m_handle )
                return 0;

            QTemporaryFile * retFile = new QTemporaryFile;
            retFile->open();

            std::rewind( m_handle );
            int c = -1;
            do
            {
                c = std::fgetc( m_handle );
                if ( c == EOF )
                    break;
                if ( !retFile->putChar( (char)c ) )
                    break;
            } while ( !feof( m_handle ) );

            retFile->flush();

            return retFile;
        }

    private:
        std::FILE * m_handle;
};

K_PLUGIN_FACTORY(OkularPartFactory, registerPlugin<Okular::Part>();)

static QAction* actionForExportFormat( const Okular::ExportFormat& format, QObject *parent = 0 )
{
    QAction *act = new QAction( format.description(), parent );
    if ( !format.icon().isNull() )
    {
        act->setIcon( format.icon() );
    }
    return act;
}

static QString compressedMimeFor( const QString& mime_to_check )
{
    // The compressedMimeMap is here in case you have a very old shared mime database
    // that doesn't have inheritance info for things like gzeps, etc
    // Otherwise the "is()" calls below are just good enough
    static QHash< QString, QString > compressedMimeMap;
    static bool supportBzip = false;
    static bool supportXz = false;
    const QString app_gzip( QString::fromLatin1( "application/x-gzip" ) );
    const QString app_bzip( QString::fromLatin1( "application/x-bzip" ) );
    const QString app_xz( QString::fromLatin1( "application/x-xz" ) );
    if ( compressedMimeMap.isEmpty() )
    {
        std::auto_ptr< KFilterBase > f;
        compressedMimeMap[ QString::fromLatin1( "image/x-gzeps" ) ] = app_gzip;
        // check we can read bzip2-compressed files
        f.reset( KCompressionDevice::filterForCompressionType( KCompressionDevice::BZip2 ) );
        if ( f.get() )
        {
            supportBzip = true;
            compressedMimeMap[ QString::fromLatin1( "application/x-bzpdf" ) ] = app_bzip;
            compressedMimeMap[ QString::fromLatin1( "application/x-bzpostscript" ) ] = app_bzip;
            compressedMimeMap[ QString::fromLatin1( "application/x-bzdvi" ) ] = app_bzip;
            compressedMimeMap[ QString::fromLatin1( "image/x-bzeps" ) ] = app_bzip;
        }
        // check if we can read XZ-compressed files
        f.reset( KCompressionDevice::filterForCompressionType( KCompressionDevice::Xz ) );
        if ( f.get() )
        {
            supportXz = true;
        }
    }
    QHash< QString, QString >::const_iterator it = compressedMimeMap.constFind( mime_to_check );
    if ( it != compressedMimeMap.constEnd() )
        return it.value();

    QMimeDatabase db;
    QMimeType mime = db.mimeTypeForName( mime_to_check );
    if ( mime.isValid() )
    {
        if ( mime.inherits( app_gzip ) )
            return app_gzip;
        else if ( supportBzip && mime.inherits( app_bzip ) )
            return app_bzip;
        else if ( supportXz && mime.inherits( app_xz ) )
            return app_xz;
    }

    return QString();
}

static Okular::EmbedMode detectEmbedMode( QWidget *parentWidget, QObject *parent, const QVariantList &args )
{
    Q_UNUSED( parentWidget );

    if ( parent
         && ( parent->objectName() == QLatin1String( "okular::Shell" )
              || parent->objectName() == QLatin1String( "okular/okular__Shell" ) ) )
        return Okular::NativeShellMode;

    if ( parent
         && ( QByteArray( "KHTMLPart" ) == parent->metaObject()->className() ) )
        return Okular::KHTMLPartMode;

    Q_FOREACH ( const QVariant &arg, args )
    {
        if ( arg.type() == QVariant::String )
        {
            if ( arg.toString() == QLatin1String( "Print/Preview" ) )
            {
                return Okular::PrintPreviewMode;
            }
            else if ( arg.toString() == QLatin1String( "ViewerWidget" ) )
            {
                return Okular::ViewerWidgetMode;
            }
        }
    }

    return Okular::UnknownEmbedMode;
}

static QString detectConfigFileName( const QVariantList &args )
{
    Q_FOREACH ( const QVariant &arg, args )
    {
        if ( arg.type() == QVariant::String )
        {
            QString argString = arg.toString();
            int separatorIndex = argString.indexOf( "=" );
            if ( separatorIndex >= 0 && argString.left( separatorIndex ) == QLatin1String( "ConfigFileName" ) )
            {
                return argString.mid( separatorIndex + 1 );
            }
        }
    }

    return QString();
}

#undef OKULAR_KEEP_FILE_OPEN

#ifdef OKULAR_KEEP_FILE_OPEN
static bool keepFileOpen()
{
    static bool keep_file_open = !qgetenv("OKULAR_NO_KEEP_FILE_OPEN").toInt();
    return keep_file_open;
}
#endif

int Okular::Part::numberOfParts = 0;

namespace Okular
{

Part::Part(QWidget *parentWidget,
QObject *parent,
const QVariantList &args)
: KParts::ReadWritePart(parent),
m_tempfile( 0 ), m_fileWasRemoved( false ), m_showMenuBarAction( 0 ), m_showFullScreenAction( 0 ), m_actionsSearched( false ),
m_cliPresentation(false), m_cliPrint(false), m_embedMode(detectEmbedMode(parentWidget, parent, args)), m_generatorGuiClient(0), m_keeper( 0 )
{
    // first, we check if a config file name has been specified
    QString configFileName = detectConfigFileName( args );
    if ( configFileName.isEmpty() )
    {
        configFileName = KStandardDirs::locateLocal( "config", "okularpartrc" );
        // first necessary step: copy the configuration from kpdf, if available
        if ( !QFile::exists( configFileName ) )
        {
            QString oldkpdfconffile = KStandardDirs::locateLocal( "config", "kpdfpartrc" );
            if ( QFile::exists( oldkpdfconffile ) )
                QFile::copy( oldkpdfconffile, configFileName );
        }
    }
    Okular::Settings::instance( configFileName );

    numberOfParts++;
    if (numberOfParts == 1) {
        QDBusConnection::sessionBus().registerObject("/okular", this, QDBusConnection::ExportScriptableSlots);
    } else {
        QDBusConnection::sessionBus().registerObject(QString("/okular%1").arg(numberOfParts), this, QDBusConnection::ExportScriptableSlots);
    }

    // connect the started signal to tell the job the mimetypes we like,
    // and get some more information from it
    connect(this, SIGNAL(started(KIO::Job*)), this, SLOT(slotJobStarted(KIO::Job*)));

    // connect the completed signal so we can put the window caption when loading remote files
    connect(this, SIGNAL(completed()), this, SLOT(setWindowTitleFromDocument()));
    connect(this, SIGNAL(canceled(QString)), this, SLOT(loadCancelled(QString)));

    // create browser extension (for printing when embedded into browser)
    m_bExtension = new BrowserExtension(this);
    // create live connect extension (for integrating with browser scripting)
    new OkularLiveConnectExtension( this );

    // we need an instance
#pragma message("KF5 figure out if component data is needed here")
//    setComponentData( componentData );

    GuiUtils::addIconLoader( iconLoader() );

    m_sidebar = new Sidebar( parentWidget );
    setWidget( m_sidebar );
    connect( m_sidebar, SIGNAL(urlsDropped(QList<QUrl>)), SLOT(handleDroppedUrls(QList<QUrl>)) );

    // build the document
    m_document = new Okular::Document(widget());
    connect( m_document, SIGNAL(linkFind()), this, SLOT(slotFind()) );
    connect( m_document, SIGNAL(linkGoToPage()), this, SLOT(slotGoToPage()) );
    connect( m_document, SIGNAL(linkPresentation()), this, SLOT(slotShowPresentation()) );
    connect( m_document, SIGNAL(linkEndPresentation()), this, SLOT(slotHidePresentation()) );
    connect( m_document, SIGNAL(openUrl(QUrl)), this, SLOT(openUrlFromDocument(QUrl)) );
    connect( m_document->bookmarkManager(), SIGNAL(openUrl(QUrl)), this, SLOT(openUrlFromBookmarks(QUrl)) );
    connect( m_document, SIGNAL(close()), this, SLOT(close()) );

    if ( parent && parent->metaObject()->indexOfSlot( QMetaObject::normalizedSignature( "slotQuit()" ).constData() ) != -1 )
        connect( m_document, SIGNAL(quit()), parent, SLOT(slotQuit()) );
    else
        connect( m_document, SIGNAL(quit()), this, SLOT(cannotQuit()) );
    // widgets: ^searchbar (toolbar containing label and SearchWidget)
    //      m_searchToolBar = new KToolBar( parentWidget, "searchBar" );
    //      m_searchToolBar->boxLayout()->setSpacing( KDialog::spacingHint() );
    //      QLabel * sLabel = new QLabel( i18n( "&Search:" ), m_searchToolBar, "kde toolbar widget" );
    //      m_searchWidget = new SearchWidget( m_searchToolBar, m_document );
    //      sLabel->setBuddy( m_searchWidget );
    //      m_searchToolBar->setStretchableWidget( m_searchWidget );

    int tbIndex;
    // [left toolbox: Table of Contents] | []
    m_toc = new TOC( 0, m_document );
    connect( m_toc, SIGNAL(hasTOC(bool)), this, SLOT(enableTOC(bool)) );
    tbIndex = m_sidebar->addItem( m_toc, QIcon::fromTheme(QApplication::isLeftToRight() ? "format-justify-left" : "format-justify-right"), i18n("Contents") );
    enableTOC( false );

    // [left toolbox: Thumbnails and Bookmarks] | []
    KVBox * thumbsBox = new ThumbnailsBox( 0 );
    thumbsBox->setSpacing( 6 );
    m_searchWidget = new SearchWidget( thumbsBox, m_document );
    m_thumbnailList = new ThumbnailList( thumbsBox, m_document );
    //	ThumbnailController * m_tc = new ThumbnailController( thumbsBox, m_thumbnailList );
    connect( m_thumbnailList, SIGNAL(rightClick(const Okular::Page*,QPoint)), this, SLOT(slotShowMenu(const Okular::Page*,QPoint)) );
    tbIndex = m_sidebar->addItem( thumbsBox, QIcon::fromTheme( "view-preview" ), i18n("Thumbnails") );
    m_sidebar->setCurrentIndex( tbIndex );

    // [left toolbox: Reviews] | []
    m_reviewsWidget = new Reviews( 0, m_document );
    m_sidebar->addItem( m_reviewsWidget, QIcon::fromTheme("draw-freehand"), i18n("Reviews") );
    m_sidebar->setItemEnabled( 2, false );

    // [left toolbox: Bookmarks] | []
    m_bookmarkList = new BookmarkList( m_document, 0 );
    m_sidebar->addItem( m_bookmarkList, QIcon::fromTheme("bookmarks"), i18n("Bookmarks") );
    m_sidebar->setItemEnabled( 3, false );

    // widgets: [../miniBarContainer] | []
#ifdef OKULAR_ENABLE_MINIBAR
    QWidget * miniBarContainer = new QWidget( 0 );
    m_sidebar->setBottomWidget( miniBarContainer );
    QVBoxLayout * miniBarLayout = new QVBoxLayout( miniBarContainer );
    miniBarLayout->setMargin( 0 );
    // widgets: [../[spacer/..]] | []
    miniBarLayout->addItem( new QSpacerItem( 6, 6, QSizePolicy::Fixed, QSizePolicy::Fixed ) );
    // widgets: [../[../MiniBar]] | []
    QFrame * bevelContainer = new QFrame( miniBarContainer );
    bevelContainer->setFrameStyle( QFrame::StyledPanel | QFrame::Sunken );
    QVBoxLayout * bevelContainerLayout = new QVBoxLayout( bevelContainer );
    bevelContainerLayout->setMargin( 4 );
    m_progressWidget = new ProgressWidget( bevelContainer, m_document );
    bevelContainerLayout->addWidget( m_progressWidget );
    miniBarLayout->addWidget( bevelContainer );
    miniBarLayout->addItem( new QSpacerItem( 6, 6, QSizePolicy::Fixed, QSizePolicy::Fixed ) );
#endif

    // widgets: [] | [right 'pageView']
    QWidget * rightContainer = new QWidget( 0 );
    m_sidebar->setMainWidget( rightContainer );
    QVBoxLayout * rightLayout = new QVBoxLayout( rightContainer );
    rightLayout->setMargin( 0 );
    rightLayout->setSpacing( 0 );
    //	KToolBar * rtb = new KToolBar( rightContainer, "mainToolBarSS" );
    //	rightLayout->addWidget( rtb );
    m_topMessage = new KMessageWidget( rightContainer );
    m_topMessage->setVisible( false );
    m_topMessage->setWordWrap( true );
    m_topMessage->setMessageType( KMessageWidget::Information );
    m_topMessage->setText( i18n( "This document has embedded files. <a href=\"okular:/embeddedfiles\">Click here to see them</a> or go to File -> Embedded Files." ) );
    m_topMessage->setIcon( QIcon::fromTheme( "mail-attachment" ) );
    connect( m_topMessage, SIGNAL(linkActivated(QString)), this, SLOT(slotShowEmbeddedFiles()) );
    rightLayout->addWidget( m_topMessage );
    m_formsMessage = new KMessageWidget( rightContainer );
    m_formsMessage->setVisible( false );
    m_formsMessage->setWordWrap( true );
    m_formsMessage->setMessageType( KMessageWidget::Information );
    rightLayout->addWidget( m_formsMessage );
    m_infoMessage = new KMessageWidget( rightContainer );
    m_infoMessage->setVisible( false );
    m_infoMessage->setWordWrap( true );
    m_infoMessage->setMessageType( KMessageWidget::Information );
    rightLayout->addWidget( m_infoMessage );
    m_infoTimer = new QTimer();
    m_infoTimer->setSingleShot( true );
    connect( m_infoTimer, SIGNAL(timeout()), m_infoMessage, SLOT(animatedHide()) );
    m_pageView = new PageView( rightContainer, m_document );
    QMetaObject::invokeMethod( m_pageView, "setFocus", Qt::QueuedConnection );      //usability setting
//    m_splitter->setFocusProxy(m_pageView);
    connect( m_pageView, SIGNAL(rightClick(const Okular::Page*,QPoint)), this, SLOT(slotShowMenu(const Okular::Page*,QPoint)) );
    connect( m_document, SIGNAL(error(QString,int)), this, SLOT(errorMessage(QString,int)) );
    connect( m_document, SIGNAL(warning(QString,int)), this, SLOT(warningMessage(QString,int)) );
    connect( m_document, SIGNAL(notice(QString,int)), this, SLOT(noticeMessage(QString,int)) );
    connect( m_document, SIGNAL(sourceReferenceActivated(const QString&,int,int,bool*)), this, SLOT(slotHandleActivatedSourceReference(const QString&,int,int,bool*)) );
    connect( m_pageView, SIGNAL(fitWindowToPage(QSize,QSize)), this, SIGNAL(fitWindowToPage(QSize,QSize)) );
    rightLayout->addWidget( m_pageView );
    m_findBar = new FindBar( m_document, rightContainer );
    rightLayout->addWidget( m_findBar );
    m_bottomBar = new QWidget( rightContainer );
    QHBoxLayout * bottomBarLayout = new QHBoxLayout( m_bottomBar );
    m_pageSizeLabel = new PageSizeLabel( m_bottomBar, m_document );
    bottomBarLayout->setMargin( 0 );
    bottomBarLayout->setSpacing( 0 );
    bottomBarLayout->addItem( new QSpacerItem( 5, 5, QSizePolicy::Expanding, QSizePolicy::Minimum ) );
    m_miniBarLogic = new MiniBarLogic( this, m_document );
    m_miniBar = new MiniBar( m_bottomBar, m_miniBarLogic );
    bottomBarLayout->addWidget( m_miniBar );
    bottomBarLayout->addWidget( m_pageSizeLabel );
    rightLayout->addWidget( m_bottomBar );

    m_pageNumberTool = new MiniBar( 0, m_miniBarLogic );

    connect( m_findBar, SIGNAL(forwardKeyPressEvent(QKeyEvent*)), m_pageView, SLOT(externalKeyPressEvent(QKeyEvent*)));
    connect( m_findBar, SIGNAL(onCloseButtonPressed()), m_pageView, SLOT(setFocus()));
    connect( m_miniBar, SIGNAL(forwardKeyPressEvent(QKeyEvent*)), m_pageView, SLOT(externalKeyPressEvent(QKeyEvent*)));
    connect( m_pageView, SIGNAL(escPressed()), m_findBar, SLOT(resetSearch()) );
    connect( m_pageNumberTool, SIGNAL(forwardKeyPressEvent(QKeyEvent*)), m_pageView, SLOT(externalKeyPressEvent(QKeyEvent*)));

    connect( m_reviewsWidget, SIGNAL(openAnnotationWindow(Okular::Annotation*,int)),
        m_pageView, SLOT(openAnnotationWindow(Okular::Annotation*,int)) );

    // add document observers
    m_document->addObserver( this );
    m_document->addObserver( m_thumbnailList );
    m_document->addObserver( m_pageView );
    m_document->registerView( m_pageView );
    m_document->addObserver( m_toc );
    m_document->addObserver( m_miniBarLogic );
#ifdef OKULAR_ENABLE_MINIBAR
    m_document->addObserver( m_progressWidget );
#endif
    m_document->addObserver( m_reviewsWidget );
    m_document->addObserver( m_pageSizeLabel );
    m_document->addObserver( m_bookmarkList );

    connect( m_document->bookmarkManager(), SIGNAL(saved()),
        this, SLOT(slotRebuildBookmarkMenu()) );

    setupViewerActions();

    if ( m_embedMode != ViewerWidgetMode )
    {
        setupActions();
    }
    else
    {
        setViewerShortcuts();
    }

    // document watcher and reloader
    m_watcher = new KDirWatch( this );
    connect( m_watcher, SIGNAL(dirty(QString)), this, SLOT(slotFileDirty(QString)) );
    m_dirtyHandler = new QTimer( this );
    m_dirtyHandler->setSingleShot( true );
    connect( m_dirtyHandler, SIGNAL(timeout()),this, SLOT(slotDoFileDirty()) );

    slotNewConfig();

    // keep us informed when the user changes settings
    connect( Okular::Settings::self(), SIGNAL(configChanged()), this, SLOT(slotNewConfig()) );

#ifdef HAVE_SPEECH
    // [SPEECH] check for TTS presence and usability
    Okular::Settings::setUseTTS( true );
    Okular::Settings::self()->save();
#endif

    rebuildBookmarkMenu( false );

    if ( m_embedMode == ViewerWidgetMode ) {
        // set the XML-UI resource file for the viewer mode
        setXMLFile("part-viewermode.rc");
    }
    else
    {
        // set our main XML-UI resource file
        setXMLFile("part.rc");
    }

    m_pageView->setupBaseActions( actionCollection() );

    m_sidebar->setSidebarVisibility( false );
    if ( m_embedMode != PrintPreviewMode )
    {
        // now set up actions that are required for all remaining modes
        m_pageView->setupViewerActions( actionCollection() );
        // and if we are not in viewer mode, we want the full GUI
        if ( m_embedMode != ViewerWidgetMode )
        {
            unsetDummyMode();
        }
    }

    // ensure history actions are in the correct state
    updateViewActions();

    // also update the state of the actions in the page view
    m_pageView->updateActionState( false, false, false );

    if ( m_embedMode == NativeShellMode )
        m_sidebar->setAutoFillBackground( false );

#ifdef OKULAR_KEEP_FILE_OPEN
    m_keeper = new FileKeeper();
#endif
}

void Part::setupViewerActions()
{
    // ACTIONS
    KActionCollection * ac = actionCollection();

    // Page Traversal actions
    m_gotoPage = KStandardAction::gotoPage( this, SLOT(slotGoToPage()), ac );
    ac->setDefaultShortcuts(m_gotoPage, KStandardShortcut::gotoLine());
    // dirty way to activate gotopage when pressing miniBar's button
    connect( m_miniBar, SIGNAL(gotoPage()), m_gotoPage, SLOT(trigger()) );
    connect( m_pageNumberTool, SIGNAL(gotoPage()), m_gotoPage, SLOT(trigger()) );

    m_prevPage = KStandardAction::prior(this, SLOT(slotPreviousPage()), ac);
    m_prevPage->setIconText( i18nc( "Previous page", "Previous" ) );
    m_prevPage->setToolTip( i18n( "Go back to the Previous Page" ) );
    m_prevPage->setWhatsThis( i18n( "Moves to the previous page of the document" ) );
    ac->setDefaultShortcuts(m_prevPage, KStandardShortcut::prior());
    // dirty way to activate prev page when pressing miniBar's button
    connect( m_miniBar, SIGNAL(prevPage()), m_prevPage, SLOT(trigger()) );
    connect( m_pageNumberTool, SIGNAL(prevPage()), m_prevPage, SLOT(trigger()) );
#ifdef OKULAR_ENABLE_MINIBAR
    connect( m_progressWidget, SIGNAL(prevPage()), m_prevPage, SLOT(trigger()) );
#endif

    m_nextPage = KStandardAction::next(this, SLOT(slotNextPage()), ac );
    m_nextPage->setIconText( i18nc( "Next page", "Next" ) );
    m_nextPage->setToolTip( i18n( "Advance to the Next Page" ) );
    m_nextPage->setWhatsThis( i18n( "Moves to the next page of the document" ) );
    ac->setDefaultShortcuts(m_nextPage, KStandardShortcut::next());
    // dirty way to activate next page when pressing miniBar's button
    connect( m_miniBar, SIGNAL(nextPage()), m_nextPage, SLOT(trigger()) );
    connect( m_pageNumberTool, SIGNAL(nextPage()), m_nextPage, SLOT(trigger()) );
#ifdef OKULAR_ENABLE_MINIBAR
    connect( m_progressWidget, SIGNAL(nextPage()), m_nextPage, SLOT(trigger()) );
#endif

    m_beginningOfDocument = KStandardAction::firstPage( this, SLOT(slotGotoFirst()), ac );
    ac->addAction("first_page", m_beginningOfDocument);
    m_beginningOfDocument->setText(i18n( "Beginning of the document"));
    m_beginningOfDocument->setWhatsThis( i18n( "Moves to the beginning of the document" ) );

    m_endOfDocument = KStandardAction::lastPage( this, SLOT(slotGotoLast()), ac );
    ac->addAction("last_page",m_endOfDocument);
    m_endOfDocument->setText(i18n( "End of the document"));
    m_endOfDocument->setWhatsThis( i18n( "Moves to the end of the document" ) );

    // we do not want back and next in history in the dummy mode
    m_historyBack = 0;
    m_historyNext = 0;

    m_addBookmark = KStandardAction::addBookmark( this, SLOT(slotAddBookmark()), ac );
    m_addBookmarkText = m_addBookmark->text();
    m_addBookmarkIcon = m_addBookmark->icon();

    m_renameBookmark = ac->addAction("rename_bookmark");
    m_renameBookmark->setText(i18n( "Rename Bookmark" ));
    m_renameBookmark->setIcon(QIcon::fromTheme( "edit-rename" ));
    m_renameBookmark->setWhatsThis( i18n( "Rename the current bookmark" ) );
    connect( m_renameBookmark, SIGNAL(triggered()), this, SLOT(slotRenameCurrentViewportBookmark()) );

    m_prevBookmark = ac->addAction("previous_bookmark");
    m_prevBookmark->setText(i18n( "Previous Bookmark" ));
    m_prevBookmark->setIcon(QIcon::fromTheme( "go-up-search" ));
    m_prevBookmark->setWhatsThis( i18n( "Go to the previous bookmark" ) );
    connect( m_prevBookmark, SIGNAL(triggered()), this, SLOT(slotPreviousBookmark()) );

    m_nextBookmark = ac->addAction("next_bookmark");
    m_nextBookmark->setText(i18n( "Next Bookmark" ));
    m_nextBookmark->setIcon(QIcon::fromTheme( "go-down-search" ));
    m_nextBookmark->setWhatsThis( i18n( "Go to the next bookmark" ) );
    connect( m_nextBookmark, SIGNAL(triggered()), this, SLOT(slotNextBookmark()) );

    m_copy = 0;

    m_selectAll = 0;

    // Find and other actions
    m_find = KStandardAction::find( this, SLOT(slotShowFindBar()), ac );
    QList<QKeySequence> s = m_find->shortcuts();
    s.append( QKeySequence( Qt::Key_Slash ) );
    ac->setDefaultShortcuts(m_find, s);
    m_find->setEnabled( false );

    m_findNext = KStandardAction::findNext( this, SLOT(slotFindNext()), ac);
    m_findNext->setEnabled( false );

    m_findPrev = KStandardAction::findPrev( this, SLOT(slotFindPrev()), ac );
    m_findPrev->setEnabled( false );

    m_saveCopyAs = 0;
    m_saveAs = 0;

    QAction * prefs = KStandardAction::preferences( this, SLOT(slotPreferences()), ac);
    if ( m_embedMode == NativeShellMode )
    {
        prefs->setText( i18n( "Configure Okular..." ) );
    }
    else
    {
        // TODO: improve this message
        prefs->setText( i18n( "Configure Viewer..." ) );
    }

    QAction * genPrefs = new QAction( ac );
    ac->addAction("options_configure_generators", genPrefs);
    if ( m_embedMode == ViewerWidgetMode )
    {
        genPrefs->setText( i18n( "Configure Viewer Backends..." ) );
    }
    else
    {
        genPrefs->setText( i18n( "Configure Backends..." ) );
    }
    genPrefs->setIcon( QIcon::fromTheme( "configure" ) );
    genPrefs->setEnabled( m_document->configurableGenerators() > 0 );
    connect( genPrefs, SIGNAL(triggered(bool)), this, SLOT(slotGeneratorPreferences()) );

    m_printPreview = KStandardAction::printPreview( this, SLOT(slotPrintPreview()), ac );
    m_printPreview->setEnabled( false );

    m_showLeftPanel = 0;
    m_showBottomBar = 0;

    m_showProperties = ac->addAction("properties");
    m_showProperties->setText(i18n("&Properties"));
    m_showProperties->setIcon(QIcon::fromTheme("document-properties"));
    connect(m_showProperties, SIGNAL(triggered()), this, SLOT(slotShowProperties()));
    m_showProperties->setEnabled( false );

    m_showEmbeddedFiles = 0;
    m_showPresentation = 0;

    m_exportAs = 0;
    m_exportAsMenu = 0;
    m_exportAsText = 0;
    m_exportAsDocArchive = 0;

    m_aboutBackend = ac->addAction("help_about_backend");
    m_aboutBackend->setText(i18n("About Backend"));
    m_aboutBackend->setEnabled( false );
    connect(m_aboutBackend, SIGNAL(triggered()), this, SLOT(slotAboutBackend()));

    QAction *reload = ac->add<QAction>( "file_reload" );
    reload->setText( i18n( "Reloa&d" ) );
    reload->setIcon( QIcon::fromTheme( "view-refresh" ) );
    reload->setWhatsThis( i18n( "Reload the current document from disk." ) );
    connect( reload, SIGNAL(triggered()), this, SLOT(slotReload()) );
    ac->setDefaultShortcuts(reload, KStandardShortcut::reload());
    m_reload = reload;

    m_closeFindBar = ac->addAction( "close_find_bar", this, SLOT(slotHideFindBar()) );
    m_closeFindBar->setText( i18n("Close &Find Bar") );
    ac->setDefaultShortcut(m_closeFindBar, QKeySequence(Qt::Key_Escape));
    m_closeFindBar->setEnabled( false );

    QWidgetAction *pageno = new QWidgetAction( ac );
    pageno->setText( i18n( "Page Number" ) );
    pageno->setDefaultWidget( m_pageNumberTool );
    ac->addAction( "page_number", pageno );
}

void Part::setViewerShortcuts()
{
    KActionCollection * ac = actionCollection();

    ac->setDefaultShortcut(m_gotoPage, QKeySequence(Qt::CTRL + Qt::ALT + Qt::Key_G));
    ac->setDefaultShortcut(m_find, QKeySequence());

    ac->setDefaultShortcut(m_findNext, QKeySequence());
    ac->setDefaultShortcut(m_findPrev, QKeySequence());

    ac->setDefaultShortcut(m_addBookmark, QKeySequence(Qt::CTRL + Qt::ALT + Qt::Key_B));

    ac->setDefaultShortcut(m_beginningOfDocument, QKeySequence(Qt::CTRL + Qt::ALT + Qt::Key_Home));
    ac->setDefaultShortcut(m_endOfDocument, QKeySequence(Qt::CTRL + Qt::ALT + Qt::Key_End));

    QAction *action = static_cast<QAction*>( ac->action( "file_reload" ) );
    if (action) {
        ac->setDefaultShortcut(action, QKeySequence(Qt::ALT + Qt::Key_F5));
    }
}

void Part::setupActions()
{
    KActionCollection * ac = actionCollection();
    QMimeDatabase db;

    m_copy = KStandardAction::create( KStandardAction::Copy, m_pageView, SLOT(copyTextSelection()), ac );

    m_selectAll = KStandardAction::selectAll( m_pageView, SLOT(selectAll()), ac );

    m_saveCopyAs = KStandardAction::saveAs( this, SLOT(slotSaveCopyAs()), ac );
    m_saveCopyAs->setText( i18n( "Save &Copy As..." ) );
    ac->addAction( "file_save_copy", m_saveCopyAs );
    ac->setDefaultShortcuts(m_saveCopyAs, KStandardShortcut::shortcut(KStandardShortcut::SaveAs));
    m_saveCopyAs->setEnabled( false );

    m_saveAs = KStandardAction::saveAs( this, SLOT(slotSaveFileAs()), ac );
    ac->setDefaultShortcuts(m_saveAs, KStandardShortcut::shortcut(KStandardShortcut::Save));
    m_saveAs->setEnabled( false );

    m_showLeftPanel = ac->add<KToggleAction>("show_leftpanel");
    m_showLeftPanel->setText(i18n( "Show &Navigation Panel"));
    m_showLeftPanel->setIcon(QIcon::fromTheme( "view-sidetree" ));
    connect( m_showLeftPanel, SIGNAL(toggled(bool)), this, SLOT(slotShowLeftPanel()) );
    ac->setDefaultShortcut(m_showLeftPanel, QKeySequence(Qt::Key_F7));
    m_showLeftPanel->setChecked( Okular::Settings::showLeftPanel() );
    slotShowLeftPanel();

    m_showBottomBar = ac->add<KToggleAction>("show_bottombar");
    m_showBottomBar->setText(i18n( "Show &Page Bar"));
    connect( m_showBottomBar, SIGNAL(toggled(bool)), this, SLOT(slotShowBottomBar()) );
    m_showBottomBar->setChecked( Okular::Settings::showBottomBar() );
    slotShowBottomBar();

    m_showEmbeddedFiles = ac->addAction("embedded_files");
    m_showEmbeddedFiles->setText(i18n("&Embedded Files"));
    m_showEmbeddedFiles->setIcon( QIcon::fromTheme( "mail-attachment" ) );
    connect(m_showEmbeddedFiles, SIGNAL(triggered()), this, SLOT(slotShowEmbeddedFiles()));
    m_showEmbeddedFiles->setEnabled( false );

    m_exportAs = ac->addAction("file_export_as");
    m_exportAs->setText(i18n("E&xport As"));
    m_exportAs->setIcon( QIcon::fromTheme( "document-export" ) );
    m_exportAsMenu = new QMenu();
    connect(m_exportAsMenu, SIGNAL(triggered(QAction*)), this, SLOT(slotExportAs(QAction*)));
    m_exportAs->setMenu( m_exportAsMenu );
    m_exportAsText = actionForExportFormat( Okular::ExportFormat::standardFormat( Okular::ExportFormat::PlainText ), m_exportAsMenu );
    m_exportAsMenu->addAction( m_exportAsText );
    m_exportAs->setEnabled( false );
    m_exportAsText->setEnabled( false );
    m_exportAsDocArchive = actionForExportFormat( Okular::ExportFormat(
            i18nc( "A document format, Okular-specific", "Document Archive" ),
            db.mimeTypeForName( "application/vnd.kde.okular-archive" ) ), m_exportAsMenu );
    m_exportAsMenu->addAction( m_exportAsDocArchive );
    m_exportAsDocArchive->setEnabled( false );

    m_showPresentation = ac->addAction("presentation");
    m_showPresentation->setText(i18n("P&resentation"));
    m_showPresentation->setIcon( QIcon::fromTheme( "view-presentation" ) );
    connect(m_showPresentation, SIGNAL(triggered()), this, SLOT(slotShowPresentation()));
    ac->setDefaultShortcut(m_showPresentation, QKeySequence(Qt::CTRL + Qt::SHIFT + Qt::Key_P));
    m_showPresentation->setEnabled( false );

    QAction * importPS = ac->addAction("import_ps");
    importPS->setText(i18n("&Import PostScript as PDF..."));
    importPS->setIcon(QIcon::fromTheme("document-import"));
    connect(importPS, SIGNAL(triggered()), this, SLOT(slotImportPSFile()));
#if 0
    QAction * ghns = ac->addAction("get_new_stuff");
    ghns->setText(i18n("&Get Books From Internet..."));
    ghns->setIcon(QIcon::fromTheme("get-hot-new-stuff"));
    connect(ghns, SIGNAL(triggered()), this, SLOT(slotGetNewStuff()));
#endif

    KToggleAction *blackscreenAction = new KToggleAction( i18n( "Switch Blackscreen Mode" ), ac );
    ac->addAction( "switch_blackscreen_mode", blackscreenAction );
    ac->setDefaultShortcut(blackscreenAction, QKeySequence(Qt::Key_B));
    blackscreenAction->setIcon( QIcon::fromTheme( "view-presentation" ) );
    blackscreenAction->setEnabled( false );

    KToggleAction *drawingAction = new KToggleAction( i18n( "Toggle Drawing Mode" ), ac );
    ac->addAction( "presentation_drawing_mode", drawingAction );
    drawingAction->setIcon( QIcon::fromTheme( "draw-freehand" ) );
    drawingAction->setEnabled( false );

    QAction *eraseDrawingAction = new QAction( i18n( "Erase Drawings" ), ac );
    ac->addAction( "presentation_erase_drawings", eraseDrawingAction );
    eraseDrawingAction->setIcon( QIcon::fromTheme( "draw-eraser" ) );
    eraseDrawingAction->setEnabled( false );

    QAction *configureAnnotations = new QAction( i18n( "Configure Annotations..." ), ac );
    ac->addAction( "options_configure_annotations", configureAnnotations );
    configureAnnotations->setIcon( QIcon::fromTheme( "configure" ) );
    connect(configureAnnotations, SIGNAL(triggered()), this, SLOT(slotAnnotationPreferences()));

    QAction *playPauseAction = new QAction( i18n( "Play/Pause Presentation" ), ac );
    ac->addAction( "presentation_play_pause", playPauseAction );
    playPauseAction->setEnabled( false );
}

Part::~Part()
{
    GuiUtils::removeIconLoader( iconLoader() );
    m_document->removeObserver( this );

    if ( m_document->isOpened() )
        Part::closeUrl( false );

    delete m_toc;
    delete m_pageView;
    delete m_thumbnailList;
    delete m_miniBar;
    delete m_pageNumberTool;
    delete m_miniBarLogic;
    delete m_bottomBar;
#ifdef OKULAR_ENABLE_MINIBAR
    delete m_progressWidget;
#endif
    delete m_pageSizeLabel;
    delete m_reviewsWidget;
    delete m_bookmarkList;
    delete m_infoTimer;

    delete m_document;

    delete m_tempfile;

    qDeleteAll( m_bookmarkActions );

    delete m_exportAsMenu;

#ifdef OKULAR_KEEP_FILE_OPEN
    delete m_keeper;
#endif
}


bool Part::openDocument(const QUrl& url, uint page)
{
    Okular::DocumentViewport vp( page - 1 );
    vp.rePos.enabled = true;
    vp.rePos.normalizedX = 0;
    vp.rePos.normalizedY = 0;
    vp.rePos.pos = Okular::DocumentViewport::TopLeft;
    if ( vp.isValid() )
        m_document->setNextDocumentViewport( vp );
    return openUrl( url );
}


void Part::startPresentation()
{
    m_cliPresentation = true;
}


QStringList Part::supportedMimeTypes() const
{
    return m_document->supportedMimeTypes();
}


QUrl Part::realUrl() const
{
    if ( !m_realUrl.isEmpty() )
        return m_realUrl;

    return url();
}

// ViewerInterface

void Part::showSourceLocation(const QString& fileName, int line, int column, bool showGraphically)
{
    const QString u = QString( "src:%1 %2" ).arg( line + 1 ).arg( fileName );
    GotoAction action( QString(), u );
    m_document->processAction( &action );
    if( showGraphically )
    {
        m_pageView->setLastSourceLocationViewport( m_document->viewport() );
    }
}

void Part::clearLastShownSourceLocation()
{
    m_pageView->clearLastSourceLocationViewport();
}

bool Part::isWatchFileModeEnabled() const
{
    return !m_watcher->isStopped();
}

void Part::setWatchFileModeEnabled(bool enabled)
{
    if ( enabled && m_watcher->isStopped() )
    {
        m_watcher->startScan();
    }
    else if( !enabled && !m_watcher->isStopped() )
    {
        m_dirtyHandler->stop();
        m_watcher->stopScan();
    }
}

bool Part::areSourceLocationsShownGraphically() const
{
    return m_pageView->areSourceLocationsShownGraphically();
}

void Part::setShowSourceLocationsGraphically(bool show)
{
    m_pageView->setShowSourceLocationsGraphically(show);
}

bool Part::openNewFilesInTabs() const
{
    return Okular::Settings::self()->shellOpenFileInTabs();
}

void Part::slotHandleActivatedSourceReference(const QString& absFileName, int line, int col, bool *handled)
{
    emit openSourceReference( absFileName, line, col );
    if ( m_embedMode == Okular::ViewerWidgetMode )
    {
        *handled = true;
    }
}

void Part::openUrlFromDocument(const QUrl &url)
{
    if ( m_embedMode == PrintPreviewMode )
       return;

    if (KIO::NetAccess::exists(url, KIO::NetAccess::SourceSide, widget()))
    {
        m_bExtension->openUrlNotify();
        m_bExtension->setLocationBarUrl(url.toDisplayString());
        openUrl(url);
    } else {
        KMessageBox::error( widget(), i18n("Could not open '%1'. File does not exist", url.toDisplayString() ) );
    }
}

void Part::openUrlFromBookmarks(const QUrl &_url)
{
    QUrl url = _url;
    Okular::DocumentViewport vp( _url.fragment(QUrl::FullyDecoded) );
    if ( vp.isValid() )
        m_document->setNextDocumentViewport( vp );
    url.setFragment( QString() );
    if ( m_document->currentDocument() == url )
    {
        if ( vp.isValid() )
            m_document->setViewport( vp );
    }
    else
        openUrl( url );
}

void Part::handleDroppedUrls( const QList<QUrl>& urls )
{
    if ( urls.isEmpty() )
        return;

    if ( m_embedMode != NativeShellMode || !openNewFilesInTabs() )
    {
        openUrlFromDocument( urls.first() );
        return;
    }

    emit urlsDropped( urls );
}

void Part::slotJobStarted(KIO::Job *job)
{
    if (job)
    {
        QStringList supportedMimeTypes = m_document->supportedMimeTypes();
        job->addMetaData("accept", supportedMimeTypes.join(", ") + ", */*;q=0.5");

        connect(job, SIGNAL(result(KJob*)), this, SLOT(slotJobFinished(KJob*)));
    }
}

void Part::slotJobFinished(KJob *job)
{
    if ( job->error() == KIO::ERR_USER_CANCELED )
    {
        m_pageView->displayMessage( i18n( "The loading of %1 has been canceled.", realUrl().toDisplayString(QUrl::PreferLocalFile) ) );
    }
}

void Part::loadCancelled(const QString &reason)
{
    emit setWindowCaption( QString() );
    resetStartArguments();

    // when m_viewportDirty.pageNumber != -1 we come from slotDoFileDirty
    // so we don't want to show an ugly messagebox just because the document is
    // taking more than usual to be recreated
    if (m_viewportDirty.pageNumber == -1)
    {
        if (!reason.isEmpty())
        {
            KMessageBox::error( widget(), i18n("Could not open %1. Reason: %2", url().toDisplayString(), reason ) );
        }
    }
}

void Part::setWindowTitleFromDocument()
{
    // If 'DocumentTitle' should be used, check if the document has one. If
    // either case is false, use the file name.
    QString title = Okular::Settings::displayDocumentNameOrPath() == Okular::Settings::EnumDisplayDocumentNameOrPath::Path ? realUrl().toDisplayString(QUrl::PreferLocalFile)
                                                                                                                           : realUrl().fileName();

    if ( Okular::Settings::displayDocumentTitle() )
    {
        const QString docTitle = m_document->metaData( "DocumentTitle" ).toString();
        if ( !docTitle.isEmpty() && !docTitle.trimmed().isEmpty() )
        {
             title = docTitle;
        }
    }

    emit setWindowCaption( title );
}

KConfigDialog * Part::slotGeneratorPreferences( )
{
    // Create dialog
    KConfigDialog * dialog = new KConfigDialog( m_pageView, "generator_prefs", Okular::Settings::self() );
    dialog->setAttribute( Qt::WA_DeleteOnClose );

    if( m_embedMode == ViewerWidgetMode )
    {
        dialog->setWindowTitle( i18n( "Configure Viewer Backends" ) );
    }
    else
    {
        dialog->setWindowTitle( i18n( "Configure Backends" ) );
    }

    m_document->fillConfigDialog( dialog );

    // Show it
    dialog->setWindowModality( Qt::ApplicationModal );
    dialog->show();

    return dialog;
}


void Part::notifySetup( const QVector< Okular::Page * > & /*pages*/, int setupFlags )
{
    if ( !( setupFlags & Okular::DocumentObserver::DocumentChanged ) )
        return;

    rebuildBookmarkMenu();
    updateAboutBackendAction();
    m_findBar->resetSearch();
    m_searchWidget->setEnabled( m_document->supportsSearching() );
}

void Part::notifyViewportChanged( bool /*smoothMove*/ )
{
    updateViewActions();
}

void Part::notifyPageChanged( int page, int flags )
{
    if ( flags & Okular::DocumentObserver::NeedSaveAs )
        setModified();

    if ( !(flags & Okular::DocumentObserver::Bookmark ) )
        return;

    rebuildBookmarkMenu();
    if ( page == m_document->viewport().pageNumber )
        updateBookmarksActions();
}


void Part::goToPage(uint i)
{
    if ( i <= m_document->pages() )
        m_document->setViewportPage( i - 1 );
}


void Part::openDocument( const QString &doc )
{
    openUrl( QUrl::fromUserInput( doc ) );
}


uint Part::pages()
{
    return m_document->pages();
}


uint Part::currentPage()
{
    return m_document->pages() ? m_document->currentPage() + 1 : 0;
}


QString Part::currentDocument()
{
    return m_document->currentDocument().toDisplayString(QUrl::PreferLocalFile);
}


QString Part::documentMetaData( const QString &metaData ) const
{
    const Okular::DocumentInfo info = m_document->documentInfo();
    return info.get( metaData );
}


bool Part::slotImportPSFile()
{
    QString app = KStandardDirs::findExe( "ps2pdf" );
    if ( app.isEmpty() )
    {
        // TODO point the user to their distro packages?
        KMessageBox::error( widget(), i18n( "The program \"ps2pdf\" was not found, so Okular can not import PS files using it." ), i18n("ps2pdf not found") );
        return false;
    }

    QUrl url = KFileDialog::getOpenUrl( QUrl(), "application/postscript", this->widget() );
    if ( url.isLocalFile() )
    {
        QTemporaryFile tf(QDir::tempPath() + QLatin1String("/okular_XXXXXX.pdf"));
        tf.setAutoRemove( false );
        if ( !tf.open() )
            return false;
        m_temporaryLocalFile = tf.fileName();
        tf.close();

        setLocalFilePath( url.toLocalFile() );
        QStringList args;
        QProcess *p = new QProcess();
        args << url.toLocalFile() << m_temporaryLocalFile;
        m_pageView->displayMessage(i18n("Importing PS file as PDF (this may take a while)..."));
        connect(p, SIGNAL(finished(int,QProcess::ExitStatus)), this, SLOT(psTransformEnded(int,QProcess::ExitStatus)));
        p->start(app, args);
        return true;
    }

    m_temporaryLocalFile.clear();
    return false;
}

static void addFileToWatcher( KDirWatch *watcher, const QString &filePath)
{
    if ( !watcher->contains( filePath ) ) watcher->addFile(filePath);
    const QFileInfo fi(filePath);
    if ( !watcher->contains( fi.absolutePath() ) ) watcher->addDir(fi.absolutePath());
    if ( fi.isSymLink() ) watcher->addFile( fi.readLink() );
}

Document::OpenResult Part::doOpenFile( const QMimeType &mimeA, const QString &fileNameToOpenA, bool *isCompressedFile )
{
    QMimeDatabase db;
    Document::OpenResult openResult = Document::OpenError;
    bool uncompressOk = true;
    QMimeType mime = mimeA;
    QString fileNameToOpen = fileNameToOpenA;
    QString compressedMime = compressedMimeFor( mime.name() );
    if ( !compressedMime.isEmpty() )
    {
        *isCompressedFile = true;
        uncompressOk = handleCompressed( fileNameToOpen, localFilePath(), compressedMime );
        mime = db.mimeTypeForFile( fileNameToOpen );
    }
    else
    {
        *isCompressedFile = false;
    }

    isDocumentArchive = false;
    if ( uncompressOk )
    {
        if ( mime.inherits( "application/vnd.kde.okular-archive" ) )
        {
            openResult = m_document->openDocumentArchive( fileNameToOpen,  url() );
            isDocumentArchive = true;
        }
        else
        {
            openResult = m_document->openDocument( fileNameToOpen,  url(), mime );
        }

        // if the file didn't open correctly it might be encrypted, so ask for a pass
        QString walletName, walletFolder, walletKey;
        m_document->walletDataForFile(fileNameToOpen, &walletName, &walletFolder, &walletKey);
        bool firstInput = true;
        bool triedWallet = false;
        KWallet::Wallet * wallet = 0;
        bool keep = true;
        while ( openResult == Document::OpenNeedsPassword )
        {
            QString password;

            // 1.A. try to retrieve the first password from the kde wallet system
            if ( !triedWallet && !walletKey.isNull() )
            {
                const WId parentwid = widget()->effectiveWinId();
                wallet = KWallet::Wallet::openWallet( walletName, parentwid );
                if ( wallet )
                {
                    // use the KPdf folder (and create if missing)
                    if ( !wallet->hasFolder( walletFolder ) )
                        wallet->createFolder( walletFolder );
                    wallet->setFolder( walletFolder );

                    // look for the pass in that folder
                    QString retrievedPass;
                    if ( !wallet->readPassword( walletKey, retrievedPass ) )
                        password = retrievedPass;
                }
                triedWallet = true;
            }

            // 1.B. if not retrieved, ask the password using the kde password dialog
            if ( password.isNull() )
            {
                QString prompt;
                if ( firstInput )
                    prompt = i18n( "Please enter the password to read the document:" );
                else
                    prompt = i18n( "Incorrect password. Try again:" );
                firstInput = false;

                // if the user presses cancel, abort opening
                KPasswordDialog dlg( widget(), wallet ? KPasswordDialog::ShowKeepPassword : KPasswordDialog::KPasswordDialogFlags() );
                dlg.setWindowTitle( i18n( "Document Password" ) );
                dlg.setPrompt( prompt );
                if( !dlg.exec() )
                    break;
                password = dlg.password();
                if ( wallet )
                    keep = dlg.keepPassword();
            }

            // 2. reopen the document using the password
            if ( mime.inherits( "application/vnd.kde.okular-archive" ) )
            {
                openResult = m_document->openDocumentArchive( fileNameToOpen,  url(), password );
                isDocumentArchive = true;
            }
            else
            {
                openResult = m_document->openDocument( fileNameToOpen,  url(), mime, password );
            }

            // 3. if the password is correct and the user chose to remember it, store it to the wallet
            if ( openResult == Document::OpenSuccess && wallet && /*safety check*/ wallet->isOpen() && keep )
            {
                wallet->writePassword( walletKey, password );
            }
        }
    }

    return openResult;
}

bool Part::openFile()
{
    QList<QMimeType> mimes;
    QString fileNameToOpen = localFilePath();
    const bool isstdin = url().isLocalFile() && url().fileName() == QLatin1String( "-" );
    const QFileInfo fileInfo( fileNameToOpen );
    if ( (!isstdin) && (!fileInfo.exists()) )
        return false;
    QMimeDatabase db;
    QMimeType pathMime = db.mimeTypeForFile( fileNameToOpen );
    if ( !arguments().mimeType().isEmpty() )
    {
        QMimeType argMime = db.mimeTypeForName( arguments().mimeType() );

        // Select the "childmost" mimetype, if none of them
        // inherits the other trust more what pathMime says
        // but still do a second try if that one fails
        if ( argMime.inherits( pathMime.name() ) )
        {
            mimes << argMime;
        }
        else if ( pathMime.inherits( argMime.name() ) )
        {
            mimes << pathMime;
        }
        else
        {
            mimes << pathMime << argMime;
        }

        if (mimes[0].name() == "text/plain") {
            QMimeType contentMime = db.mimeTypeForFile(fileNameToOpen, QMimeDatabase::MatchContent);
            mimes.prepend( contentMime );
        }
    }
    else
    {
        mimes << pathMime;
    }

    QMimeType mime;
    Document::OpenResult openResult = Document::OpenError;
    bool isCompressedFile = false;
    while ( !mimes.isEmpty() && openResult == Document::OpenError ) {
        mime = mimes.takeFirst();
        openResult = doOpenFile( mime, fileNameToOpen, &isCompressedFile );
    }

    bool canSearch = m_document->supportsSearching();
    emit mimeTypeChanged( mime );

    // update one-time actions
    const bool ok = openResult == Document::OpenSuccess;
    emit enableCloseAction( ok );
    m_find->setEnabled( ok && canSearch );
    m_findNext->setEnabled( ok && canSearch );
    m_findPrev->setEnabled( ok && canSearch );
    if( m_saveAs ) m_saveAs->setEnabled( ok && (m_document->canSaveChanges() || isDocumentArchive) );
    if( m_saveCopyAs ) m_saveCopyAs->setEnabled( ok );
    emit enablePrintAction( ok && m_document->printingSupport() != Okular::Document::NoPrinting );
    m_printPreview->setEnabled( ok && m_document->printingSupport() != Okular::Document::NoPrinting );
    m_showProperties->setEnabled( ok );
    bool hasEmbeddedFiles = ok && m_document->embeddedFiles() && m_document->embeddedFiles()->count() > 0;
    if ( m_showEmbeddedFiles ) m_showEmbeddedFiles->setEnabled( hasEmbeddedFiles );
    m_topMessage->setVisible( hasEmbeddedFiles && Okular::Settings::showOSD() );

    // Warn the user that XFA forms are not supported yet (NOTE: poppler generator only)
    if ( ok && m_document->metaData( "HasUnsupportedXfaForm" ).toBool() == true )
    {
        m_formsMessage->setText( i18n( "This document has XFA forms, which are currently <b>unsupported</b>." ) );
        m_formsMessage->setIcon( QIcon::fromTheme( "dialog-warning" ) );
        m_formsMessage->setMessageType( KMessageWidget::Warning );
        m_formsMessage->setVisible( true );
    }
    // m_pageView->toggleFormsAction() may be null on dummy mode
    else if ( ok && m_pageView->toggleFormsAction() && m_pageView->toggleFormsAction()->isEnabled() )
    {
        m_formsMessage->setText( i18n( "This document has forms. Click on the button to interact with them, or use View -> Show Forms." ) );
        m_formsMessage->setMessageType( KMessageWidget::Information );
        m_formsMessage->setVisible( true );
    }
    else
    {
        m_formsMessage->setVisible( false );
    }

    if ( m_showPresentation ) m_showPresentation->setEnabled( ok );
    if ( ok )
    {
        if ( m_exportAs )
        {
            m_exportFormats = m_document->exportFormats();
            QList<Okular::ExportFormat>::ConstIterator it = m_exportFormats.constBegin();
            QList<Okular::ExportFormat>::ConstIterator itEnd = m_exportFormats.constEnd();
            QMenu *menu = m_exportAs->menu();
            for ( ; it != itEnd; ++it )
            {
                menu->addAction( actionForExportFormat( *it ) );
            }
        }
        if ( isCompressedFile )
        {
            m_realUrl = url();
        }
#ifdef OKULAR_KEEP_FILE_OPEN
        if ( keepFileOpen() )
            m_keeper->open( fileNameToOpen );
#endif
    }
    if ( m_exportAsText ) m_exportAsText->setEnabled( ok && m_document->canExportToText() );
    if ( m_exportAsDocArchive ) m_exportAsDocArchive->setEnabled( ok );
    if ( m_exportAs ) m_exportAs->setEnabled( ok );

    // update viewing actions
    updateViewActions();

    m_fileWasRemoved = false;

    if ( !ok )
    {
        // if can't open document, update windows so they display blank contents
        m_pageView->viewport()->update();
        m_thumbnailList->update();
        setUrl( QUrl() );
        return false;
    }

    // set the file to the fileWatcher
    if ( url().isLocalFile() )
    {
        addFileToWatcher( m_watcher, localFilePath() );
    }

    // if the 'OpenTOC' flag is set, open the TOC
    if ( m_document->metaData( "OpenTOC" ).toBool() && m_sidebar->isItemEnabled( 0 ) && !m_sidebar->isCollapsed() && m_sidebar->currentIndex() != 0 )
    {
        m_sidebar->setCurrentIndex( 0, Sidebar::DoNotUncollapseIfCollapsed );
    }
    // if the 'StartFullScreen' flag is set, or the command line flag was
    // specified, start presentation
    if ( m_document->metaData( "StartFullScreen" ).toBool() || m_cliPresentation )
    {
        bool goAheadWithPresentationMode = true;
        if ( !m_cliPresentation )
        {
            const QString text = i18n( "The document requested to be launched in presentation mode.\n"
                                       "Do you want to allow it?" );
            const QString caption = i18n( "Presentation Mode" );
            const KGuiItem yesItem = KGuiItem( i18n( "Allow" ), "dialog-ok", i18n( "Allow the presentation mode" ) );
            const KGuiItem noItem = KGuiItem( i18n( "Do Not Allow" ), "process-stop", i18n( "Do not allow the presentation mode" ) );
            const int result = KMessageBox::questionYesNo( widget(), text, caption, yesItem, noItem );
            if ( result == KMessageBox::No )
                goAheadWithPresentationMode = false;
        }
        m_cliPresentation = false;
        if ( goAheadWithPresentationMode )
            QMetaObject::invokeMethod( this, "slotShowPresentation", Qt::QueuedConnection );
    }
    m_generatorGuiClient = factory() ? m_document->guiClient() : 0;
    if ( m_generatorGuiClient )
        factory()->addClient( m_generatorGuiClient );
    if ( m_cliPrint )
    {
        m_cliPrint = false;
        slotPrint();
    }
    return true;
}

bool Part::openUrl(const QUrl &_url)
{
    // Close current document if any
    if ( !closeUrl() )
        return false;

    QUrl url( _url );
    if ( url.hasFragment() )
    {
        const QString dest = url.fragment(QUrl::FullyDecoded);
        bool ok = true;
        const int page = dest.toInt( &ok );
        if ( ok )
        {
            Okular::DocumentViewport vp( page - 1 );
            vp.rePos.enabled = true;
            vp.rePos.normalizedX = 0;
            vp.rePos.normalizedY = 0;
            vp.rePos.pos = Okular::DocumentViewport::TopLeft;
            m_document->setNextDocumentViewport( vp );
        }
        else
        {
            m_document->setNextDocumentDestination( dest );
        }
        url.setFragment( QString() );
    }

    // this calls in sequence the 'closeUrl' and 'openFile' methods
    bool openOk = KParts::ReadWritePart::openUrl( url );

    if ( openOk )
    {
        m_viewportDirty.pageNumber = -1;

        setWindowTitleFromDocument();
    }
    else
    {
        resetStartArguments();
        KMessageBox::error( widget(), i18n("Could not open %1", url.toDisplayString() ) );
    }

    return openOk;
}

bool Part::queryClose()
{
    if ( !isReadWrite() || !isModified() )
        return true;

    const int res = KMessageBox::warningYesNoCancel( widget(),
                        i18n( "Do you want to save your annotation changes or discard them?" ),
                        i18n( "Close Document" ),
                        KStandardGuiItem::saveAs(),
                        KStandardGuiItem::discard() );

    switch ( res )
    {
        case KMessageBox::Yes: // Save as
            slotSaveFileAs();
            return !isModified(); // Only allow closing if file was really saved
        case KMessageBox::No: // Discard
            return true;
        default: // Cancel
            return false;
    }
}

bool Part::closeUrl(bool promptToSave)
{
    if ( promptToSave && !queryClose() )
        return false;

    setModified( false );

    if (!m_temporaryLocalFile.isNull() && m_temporaryLocalFile != localFilePath())
    {
        QFile::remove( m_temporaryLocalFile );
        m_temporaryLocalFile.clear();
    }

    slotHidePresentation();
    emit enableCloseAction( false );
    m_find->setEnabled( false );
    m_findNext->setEnabled( false );
    m_findPrev->setEnabled( false );
    if( m_saveAs )  m_saveAs->setEnabled( false );
    if( m_saveCopyAs ) m_saveCopyAs->setEnabled( false );
    m_printPreview->setEnabled( false );
    m_showProperties->setEnabled( false );
    if ( m_showEmbeddedFiles ) m_showEmbeddedFiles->setEnabled( false );
    if ( m_exportAs ) m_exportAs->setEnabled( false );
    if ( m_exportAsText ) m_exportAsText->setEnabled( false );
    if ( m_exportAsDocArchive ) m_exportAsDocArchive->setEnabled( false );
    m_exportFormats.clear();
    if ( m_exportAs )
    {
        QMenu *menu = m_exportAs->menu();
        QList<QAction*> acts = menu->actions();
        int num = acts.count();
        for ( int i = 2; i < num; ++i )
        {
            menu->removeAction( acts.at(i) );
            delete acts.at(i);
        }
    }
    if ( m_showPresentation ) m_showPresentation->setEnabled( false );
    emit setWindowCaption("");
    emit enablePrintAction(false);
    m_realUrl = QUrl();
    if ( url().isLocalFile() )
    {
        m_watcher->removeFile( localFilePath() );
        QFileInfo fi(localFilePath());
        m_watcher->removeDir( fi.absolutePath() );
        if ( fi.isSymLink() ) m_watcher->removeFile( fi.readLink() );
    }
    m_fileWasRemoved = false;
    if ( m_generatorGuiClient )
        factory()->removeClient( m_generatorGuiClient );
    m_generatorGuiClient = 0;
    m_document->closeDocument();
    updateViewActions();
    delete m_tempfile;
    m_tempfile = 0;
    if ( widget() )
    {
        m_searchWidget->clearText();
        m_topMessage->setVisible( false );
        m_formsMessage->setVisible( false );
    }
#ifdef OKULAR_KEEP_FILE_OPEN
    m_keeper->close();
#endif
    bool r = KParts::ReadWritePart::closeUrl();
    setUrl(QUrl());

    return r;
}

bool Part::closeUrl()
{
    return closeUrl( true );
}

void Part::guiActivateEvent(KParts::GUIActivateEvent *event)
{
    updateViewActions();

    KParts::ReadWritePart::guiActivateEvent(event);

    setWindowTitleFromDocument();
}

void Part::close()
{
    if ( m_embedMode == NativeShellMode )
    {
        closeUrl();
    }
    else KMessageBox::information( widget(), i18n( "This link points to a close document action that does not work when using the embedded viewer." ), QString(), "warnNoCloseIfNotInOkular" );
}


void Part::cannotQuit()
{
    KMessageBox::information( widget(), i18n( "This link points to a quit application action that does not work when using the embedded viewer." ), QString(), "warnNoQuitIfNotInOkular" );
}


void Part::slotShowLeftPanel()
{
    bool showLeft = m_showLeftPanel->isChecked();
    Okular::Settings::setShowLeftPanel( showLeft );
    Okular::Settings::self()->save();
    // show/hide left panel
    m_sidebar->setSidebarVisibility( showLeft );
}

void Part::slotShowBottomBar()
{
    const bool showBottom = m_showBottomBar->isChecked();
    Okular::Settings::setShowBottomBar( showBottom );
    Okular::Settings::self()->save();
    // show/hide bottom bar
    m_bottomBar->setVisible( showBottom );
}

void Part::slotFileDirty( const QString& path )
{
    // The beauty of this is that each start cancels the previous one.
    // This means that timeout() is only fired when there have
    // no changes to the file for the last 750 milisecs.
    // This ensures that we don't update on every other byte that gets
    // written to the file.
    if ( path == localFilePath() )
    {
        // Only start watching the file in case if it wasn't removed
        if (QFile::exists(localFilePath()))
            m_dirtyHandler->start( 750 );
        else
            m_fileWasRemoved = true;
    }
    else
    {
        const QFileInfo fi(localFilePath());
        if ( fi.absolutePath() == path )
        {
            // Our parent has been dirtified
            if (!QFile::exists(localFilePath()))
            {
                m_fileWasRemoved = true;
            }
            else if (m_fileWasRemoved && QFile::exists(localFilePath()))
            {
                // we need to watch the new file
                m_watcher->removeFile(localFilePath());
                m_watcher->addFile(localFilePath());
                m_dirtyHandler->start( 750 );
            }
        }
        else if ( fi.isSymLink() && fi.readLink() == path )
        {
            if ( QFile::exists( fi.readLink() ))
                m_dirtyHandler->start( 750 );
            else
                m_fileWasRemoved = true;
        }
    }
}


void Part::slotDoFileDirty()
{
    bool tocReloadPrepared = false;

    // do the following the first time the file is reloaded
    if ( m_viewportDirty.pageNumber == -1 )
    {
        // store the url of the current document
        m_oldUrl = url();

        // store the current viewport
        m_viewportDirty = m_document->viewport();

        // store the current toolbox pane
        m_dirtyToolboxIndex = m_sidebar->currentIndex();
        m_wasSidebarVisible = m_sidebar->isSidebarVisible();
        m_wasSidebarCollapsed = m_sidebar->isCollapsed();

        // store if presentation view was open
        m_wasPresentationOpen = ((PresentationWidget*)m_presentationWidget != 0);

        // preserves the toc state after reload
        m_toc->prepareForReload();
        tocReloadPrepared = true;

        // store the page rotation
        m_dirtyPageRotation = m_document->rotation();

        // inform the user about the operation in progress
        // TODO: Remove this line and integrate reload info in queryClose
        m_pageView->displayMessage( i18n("Reloading the document...") );
    }

    // close and (try to) reopen the document
    if ( !closeUrl() )
    {
        m_viewportDirty.pageNumber = -1;

        if ( tocReloadPrepared )
        {
            m_toc->rollbackReload();
        }
        return;
    }

    if ( tocReloadPrepared )
        m_toc->finishReload();

    // inform the user about the operation in progress
    m_pageView->displayMessage( i18n("Reloading the document...") );

    if ( KParts::ReadWritePart::openUrl( m_oldUrl ) )
    {
        // on successful opening, restore the previous viewport
        if ( m_viewportDirty.pageNumber >= (int) m_document->pages() )
            m_viewportDirty.pageNumber = (int) m_document->pages() - 1;
        m_document->setViewport( m_viewportDirty );
        m_oldUrl = QUrl();
        m_viewportDirty.pageNumber = -1;
        m_document->setRotation( m_dirtyPageRotation );
        if ( m_sidebar->currentIndex() != m_dirtyToolboxIndex && m_sidebar->isItemEnabled( m_dirtyToolboxIndex )
            && !m_sidebar->isCollapsed() )
        {
            m_sidebar->setCurrentIndex( m_dirtyToolboxIndex );
        }
        if ( m_sidebar->isSidebarVisible() != m_wasSidebarVisible )
        {
            m_sidebar->setSidebarVisibility( m_wasSidebarVisible );
        }
        if ( m_sidebar->isCollapsed() != m_wasSidebarCollapsed )
        {
            m_sidebar->setCollapsed( m_wasSidebarCollapsed );
        }
        if (m_wasPresentationOpen) slotShowPresentation();
        emit enablePrintAction(true && m_document->printingSupport() != Okular::Document::NoPrinting);
    }
    else
    {
        // start watching the file again (since we dropped it on close)
        addFileToWatcher( m_watcher, localFilePath() );
        m_dirtyHandler->start( 750 );
    }
}


void Part::updateViewActions()
{
    bool opened = m_document->pages() > 0;
    if ( opened )
    {
        m_gotoPage->setEnabled( m_document->pages() > 1 );

        // Check if you are at the beginning or not
        if (m_document->currentPage() != 0)
        {
            m_beginningOfDocument->setEnabled( true );
            m_prevPage->setEnabled( true );
        }
        else
        {
            if (m_pageView->verticalScrollBar()->value() != 0)
            {
                // The page isn't at the very beginning
                m_beginningOfDocument->setEnabled( true );
            }
            else
            {
                // The page is at the very beginning of the document
                m_beginningOfDocument->setEnabled( false );
            }
            // The document is at the first page, you can go to a page before
            m_prevPage->setEnabled( false );
        }

        if (m_document->pages() == m_document->currentPage() + 1 )
        {
            // If you are at the end, disable go to next page
            m_nextPage->setEnabled( false );
            if (m_pageView->verticalScrollBar()->value() == m_pageView->verticalScrollBar()->maximum())
            {
                // If you are the end of the page of the last document, you can't go to the last page
                m_endOfDocument->setEnabled( false );
            }
            else
            {
                // Otherwise you can move to the endif
                m_endOfDocument->setEnabled( true );
            }
        }
        else
        {
            // If you are not at the end, enable go to next page
            m_nextPage->setEnabled( true );
            m_endOfDocument->setEnabled( true );
        }

        if (m_historyBack) m_historyBack->setEnabled( !m_document->historyAtBegin() );
        if (m_historyNext) m_historyNext->setEnabled( !m_document->historyAtEnd() );
        m_reload->setEnabled( true );
        if (m_copy) m_copy->setEnabled( true );
        if (m_selectAll) m_selectAll->setEnabled( true );
    }
    else
    {
        m_gotoPage->setEnabled( false );
        m_beginningOfDocument->setEnabled( false );
        m_endOfDocument->setEnabled( false );
        m_prevPage->setEnabled( false );
        m_nextPage->setEnabled( false );
        if (m_historyBack) m_historyBack->setEnabled( false );
        if (m_historyNext) m_historyNext->setEnabled( false );
        m_reload->setEnabled( false );
        if (m_copy) m_copy->setEnabled( false );
        if (m_selectAll) m_selectAll->setEnabled( false );
    }

    if ( factory() )
    {
        QWidget *menu = factory()->container("menu_okular_part_viewer", this);
        if (menu) menu->setEnabled( opened );

        menu = factory()->container("view_orientation", this);
        if (menu) menu->setEnabled( opened );
    }
    emit viewerMenuStateChange( opened );

    updateBookmarksActions();
}


void Part::updateBookmarksActions()
{
    bool opened = m_document->pages() > 0;
    if ( opened )
    {
        m_addBookmark->setEnabled( true );
        if ( m_document->bookmarkManager()->isBookmarked( m_document->viewport() ) )
        {
            m_addBookmark->setText( i18n( "Remove Bookmark" ) );
            m_addBookmark->setIcon( QIcon::fromTheme( "edit-delete-bookmark" ) );
            m_renameBookmark->setEnabled( true );
        }
        else
        {
            m_addBookmark->setText( m_addBookmarkText );
            m_addBookmark->setIcon( m_addBookmarkIcon );
            m_renameBookmark->setEnabled( false );
        }
    }
    else
    {
        m_addBookmark->setEnabled( false );
        m_addBookmark->setText( m_addBookmarkText );
        m_addBookmark->setIcon( m_addBookmarkIcon );
        m_renameBookmark->setEnabled( false );
    }
}


void Part::enableTOC(bool enable)
{
    m_sidebar->setItemEnabled(0, enable);

    // If present, show the TOC when a document is opened
    if ( enable && m_sidebar->currentIndex() != 0 )
    {
        m_sidebar->setCurrentIndex( 0, Sidebar::DoNotUncollapseIfCollapsed );
    }
}

void Part::slotRebuildBookmarkMenu()
{
    rebuildBookmarkMenu();
}

void Part::slotShowFindBar()
{
    m_findBar->show();
    m_findBar->focusAndSetCursor();
    m_closeFindBar->setEnabled( true );
}

void Part::slotHideFindBar()
{
    if ( m_findBar->maybeHide() )
    {
        m_pageView->setFocus();
        m_closeFindBar->setEnabled( false );
    }
}

//BEGIN go to page dialog
class GotoPageDialog : public KDialog
{
    public:
        GotoPageDialog(QWidget *p, int current, int max) : KDialog(p)
        {
            setCaption(i18n("Go to Page"));
            setButtons(Ok | Cancel);
            setDefaultButton(Ok);

            QWidget *w = new QWidget(this);
            setMainWidget(w);

            QVBoxLayout *topLayout = new QVBoxLayout(w);
            topLayout->setMargin(0);
            topLayout->setSpacing(spacingHint());
            e1 = new KIntNumInput(current, w);
            e1->setRange(1, max);
            e1->setEditFocus(true);
            e1->setSliderEnabled(true);

            QLabel *label = new QLabel(i18n("&Page:"), w);
            label->setBuddy(e1);
            topLayout->addWidget(label);
            topLayout->addWidget(e1);
                                 // A little bit extra space
            topLayout->addSpacing(spacingHint());
            topLayout->addStretch(10);
            e1->setFocus();
        }

        int getPage() const
        {
            return e1->value();
        }

    protected:
        KIntNumInput *e1;
};
//END go to page dialog

void Part::slotGoToPage()
{
    GotoPageDialog pageDialog( m_pageView, m_document->currentPage() + 1, m_document->pages() );
    if ( pageDialog.exec() == QDialog::Accepted )
        m_document->setViewportPage( pageDialog.getPage() - 1 );
}


void Part::slotPreviousPage()
{
    if ( m_document->isOpened() && !(m_document->currentPage() < 1) )
        m_document->setViewportPage( m_document->currentPage() - 1 );
}


void Part::slotNextPage()
{
    if ( m_document->isOpened() && m_document->currentPage() < (m_document->pages() - 1) )
        m_document->setViewportPage( m_document->currentPage() + 1 );
}


void Part::slotGotoFirst()
{
    if ( m_document->isOpened() ) {
        m_document->setViewportPage( 0 );
        m_beginningOfDocument->setEnabled( false );
    }
}


void Part::slotGotoLast()
{
    if ( m_document->isOpened() )
    {
        DocumentViewport endPage(m_document->pages() -1 );
        endPage.rePos.enabled = true;
        endPage.rePos.normalizedX = 0;
        endPage.rePos.normalizedY = 1;
        endPage.rePos.pos = Okular::DocumentViewport::TopLeft;
        m_document->setViewport(endPage);
        m_endOfDocument->setEnabled(false);
    }
}


void Part::slotHistoryBack()
{
    m_document->setPrevViewport();
}


void Part::slotHistoryNext()
{
    m_document->setNextViewport();
}


void Part::slotAddBookmark()
{
    DocumentViewport vp = m_document->viewport();
    if ( m_document->bookmarkManager()->isBookmarked( vp ) )
    {
        m_document->bookmarkManager()->removeBookmark( vp );
    }
    else
    {
        m_document->bookmarkManager()->addBookmark( vp );
    }
}

void Part::slotRenameBookmark( const DocumentViewport &viewport )
{
    Q_ASSERT(m_document->bookmarkManager()->isBookmarked( viewport ));
    if ( m_document->bookmarkManager()->isBookmarked( viewport ) )
    {
        KBookmark bookmark = m_document->bookmarkManager()->bookmark( viewport );
        const QString newName = QInputDialog::getText(widget(), i18n( "Rename Bookmark" ), i18n( "Enter the new name of the bookmark:" ), QLineEdit::Normal, bookmark.fullText());
        if (!newName.isEmpty())
        {
            m_document->bookmarkManager()->renameBookmark(&bookmark, newName);
        }
    }
}

void Part::slotRenameBookmarkFromMenu()
{
    QAction *action = dynamic_cast<QAction *>(sender());
    Q_ASSERT( action );
    if ( action )
    {
        DocumentViewport vp( action->data().toString() );
        slotRenameBookmark( vp );
    }
}

void Part::slotRenameCurrentViewportBookmark()
{
    slotRenameBookmark( m_document->viewport() );
}

void Part::slotAboutToShowContextMenu(QMenu * /*menu*/, QAction *action, QMenu *contextMenu)
{
    const QList<QAction*> actions = contextMenu->findChildren<QAction*>("OkularPrivateRenameBookmarkActions");
    foreach(QAction *a, actions)
    {
        contextMenu->removeAction(a);
        delete a;
    }

    KBookmarkAction *ba = dynamic_cast<KBookmarkAction*>(action);
    if (ba != NULL)
    {
        QAction *separatorAction = contextMenu->addSeparator();
        separatorAction->setObjectName("OkularPrivateRenameBookmarkActions");
        QAction *renameAction = contextMenu->addAction( QIcon::fromTheme( "edit-rename" ), i18n( "Rename this Bookmark" ), this, SLOT(slotRenameBookmarkFromMenu()) );
        renameAction->setData(ba->property("htmlRef").toString());
        renameAction->setObjectName("OkularPrivateRenameBookmarkActions");
    }
}

void Part::slotPreviousBookmark()
{
    const KBookmark bookmark = m_document->bookmarkManager()->previousBookmark( m_document->viewport() );

    if ( !bookmark.isNull() )
    {
        DocumentViewport vp( bookmark.url().fragment(QUrl::FullyDecoded) );
        m_document->setViewport( vp );
    }
}


void Part::slotNextBookmark()
{
    const KBookmark bookmark = m_document->bookmarkManager()->nextBookmark( m_document->viewport() );

    if ( !bookmark.isNull() )
    {
        DocumentViewport vp( bookmark.url().fragment(QUrl::FullyDecoded) );
        m_document->setViewport( vp );
    }
}


void Part::slotFind()
{
    // when in presentation mode, there's already a search bar, taking care of
    // the 'find' requests
    if ( (PresentationWidget*)m_presentationWidget != 0 )
    {
        m_presentationWidget->slotFind();
    }
    else
    {
        slotShowFindBar();
    }
}


void Part::slotFindNext()
{
    if (m_findBar->isHidden())
        slotShowFindBar();
    else
        m_findBar->findNext();
}


void Part::slotFindPrev()
{
    if (m_findBar->isHidden())
        slotShowFindBar();
    else
        m_findBar->findPrev();
}

bool Part::saveFile()
{
    qCDebug(OkularUiDebug) << "Okular part doesn't support saving the file in the location from which it was opened";
    return false;
}

void Part::slotSaveFileAs()
{
    if ( m_embedMode == PrintPreviewMode )
       return;

    /* Show a warning before saving if the generator can't save annotations,
     * unless we are going to save a .okular archive. */
    if ( !isDocumentArchive && !m_document->canSaveChanges( Document::SaveAnnotationsCapability ) )
    {
        /* Search local annotations */
        bool containsLocalAnnotations = false;
        const int pagecount = m_document->pages();

        for ( int pageno = 0; pageno < pagecount; ++pageno )
        {
            const Okular::Page *page = m_document->page( pageno );
            foreach ( const Okular::Annotation *ann, page->annotations() )
            {
                if ( !(ann->flags() & Okular::Annotation::External) )
                {
                    containsLocalAnnotations = true;
                    break;
                }
            }
            if ( containsLocalAnnotations )
                break;
        }

        /* Don't show it if there are no local annotations */
        if ( containsLocalAnnotations )
        {
            int res = KMessageBox::warningContinueCancel( widget(), i18n("Your annotations will not be exported.\nYou can export the annotated document using File -> Export As -> Document Archive") );
            if ( res != KMessageBox::Continue )
                return; // Canceled
        }
    }

    QUrl saveUrl = KFileDialog::getSaveUrl( url(),
                                            QString(), widget(), QString(),
                                            KFileDialog::ConfirmOverwrite );
    if ( !saveUrl.isValid() || saveUrl.isEmpty() )
        return;

    saveAs( saveUrl );
}

bool Part::saveAs( const QUrl & saveUrl )
{
    QTemporaryFile tf;
    QString fileName;
    if ( !tf.open() )
    {
        KMessageBox::information( widget(), i18n("Could not open the temporary file for saving." ) );
            return false;
    }
    fileName = tf.fileName();
    tf.close();

    QString errorText;
    bool saved;

    if ( isDocumentArchive )
        saved = m_document->saveDocumentArchive( fileName );
    else
        saved = m_document->saveChanges( fileName, &errorText );

    if ( !saved )
    {
        if (errorText.isEmpty())
        {
            KMessageBox::information( widget(), i18n("File could not be saved in '%1'. Try to save it to another location.", fileName ) );
        }
        else
        {
            KMessageBox::information( widget(), i18n("File could not be saved in '%1'. %2", fileName, errorText ) );
        }
        return false;
    }

    KIO::Job *copyJob = KIO::file_copy( QUrl::fromLocalFile(fileName), saveUrl, -1, KIO::Overwrite );
    if ( !KIO::NetAccess::synchronousRun( copyJob, widget() ) )
    {
        KMessageBox::information( widget(), i18n("File could not be saved in '%1'. Try to save it to another location.", saveUrl.toDisplayString() ) );
        return false;
    }

    setModified( false );
    return true;
}


void Part::slotSaveCopyAs()
{
    if ( m_embedMode == PrintPreviewMode )
       return;

    QUrl saveUrl = KFileDialog::getSaveUrl( QUrl("kfiledialog:///okular/" + url().fileName()),
                                            QString(), widget(), QString(),
                                            KFileDialog::ConfirmOverwrite );
    if ( saveUrl.isValid() && !saveUrl.isEmpty() )
    {
        // make use of the already downloaded (in case of remote URLs) file,
        // no point in downloading that again
        QUrl srcUrl = QUrl::fromLocalFile( localFilePath() );
        QTemporaryFile * tempFile = 0;
        // duh, our local file disappeared...
        if ( !QFile::exists( localFilePath() ) )
        {
            if ( url().isLocalFile() )
            {
#ifdef OKULAR_KEEP_FILE_OPEN
                // local file: try to get it back from the open handle on it
                if ( ( tempFile = m_keeper->copyToTemporary() ) )
                    srcUrl = QUrl::fromLocalFile( tempFile->fileName() );
#else
                const QString msg = i18n( "Okular cannot copy %1 to the specified location.\n\nThe document does not exist anymore.", localFilePath() );
                KMessageBox::sorry( widget(), msg );
                return;
#endif
            }
            else
            {
                // we still have the original remote URL of the document,
                // so copy the document from there
                srcUrl = url();
            }
        }

        KIO::Job *copyJob = KIO::file_copy( srcUrl, saveUrl, -1, KIO::Overwrite );
        if ( !KIO::NetAccess::synchronousRun( copyJob, widget() ) )
            KMessageBox::information( widget(), i18n("File could not be saved in '%1'. Try to save it to another location.", saveUrl.toDisplayString() ) );

        delete tempFile;
    }
}


void Part::slotGetNewStuff()
{
#if 0
    KNS::Engine engine(widget());
    engine.init( "okular.knsrc" );
    // show the modal dialog over pageview and execute it
    KNS::Entry::List entries = engine.downloadDialogModal( m_pageView );
    Q_UNUSED( entries )
#endif
}


void Part::slotPreferences()
{
    // Create dialog
    PreferencesDialog * dialog = new PreferencesDialog( m_pageView, Okular::Settings::self(), m_embedMode );
    dialog->setAttribute( Qt::WA_DeleteOnClose );

    // Show it
    dialog->show();
}


void Part::slotAnnotationPreferences()
{
    // Create dialog
    PreferencesDialog * dialog = new PreferencesDialog( m_pageView, Okular::Settings::self(), m_embedMode );
    dialog->setAttribute( Qt::WA_DeleteOnClose );

    // Show it
    dialog->switchToAnnotationsPage();
    dialog->show();
}


void Part::slotNewConfig()
{
    // Apply settings here. A good policy is to check whether the setting has
    // changed before applying changes.

    // Watch File
    setWatchFileModeEnabled(Okular::Settings::watchFile());

    // Main View (pageView)
    m_pageView->reparseConfig();

    // update document settings
    m_document->reparseConfig();

    // update TOC settings
    if ( m_sidebar->isItemEnabled(0) )
        m_toc->reparseConfig();

    // update ThumbnailList contents
    if ( Okular::Settings::showLeftPanel() && !m_thumbnailList->isHidden() )
        m_thumbnailList->updateWidgets();

    // update Reviews settings
    if ( m_sidebar->isItemEnabled(2) )
        m_reviewsWidget->reparseConfig();

    setWindowTitleFromDocument ();
}


void Part::slotPrintPreview()
{
    if (m_document->pages() == 0) return;

    QPrinter printer;

    // Native printing supports KPrintPreview, Postscript needs to use FilePrinterPreview
    if ( m_document->printingSupport() == Okular::Document::NativePrinting )
    {
        KPrintPreview previewdlg( &printer, widget() );
        setupPrint( printer );
        doPrint( printer );
        previewdlg.exec();
    }
    else
    {
        // Generate a temp filename for Print to File, then release the file so generator can write to it
        QTemporaryFile tf(QDir::tempPath() + QLatin1String("/okular_XXXXXX.ps"));
        tf.setAutoRemove( true );
        tf.open();
        printer.setOutputFileName( tf.fileName() );
        tf.close();
        setupPrint( printer );
        doPrint( printer );
        if ( QFile::exists( printer.outputFileName() ) )
        {
            Okular::FilePrinterPreview previewdlg( printer.outputFileName(), widget() );
            previewdlg.exec();
        }
    }
}


void Part::slotShowMenu(const Okular::Page *page, const QPoint &point)
{
    if ( m_embedMode == PrintPreviewMode )
       return;

    bool reallyShow = false;
    const bool currentPage = page && page->number() == m_document->viewport().pageNumber;

    if (!m_actionsSearched)
    {
        // the quest for options_show_menubar
        KActionCollection *ac;
        QAction *act;

        if (factory())
        {
            const QList<KXMLGUIClient*> clients(factory()->clients());
            for(int i = 0 ; (!m_showMenuBarAction || !m_showFullScreenAction) && i < clients.size(); ++i)
            {
                ac = clients.at(i)->actionCollection();
                // show_menubar
                act = ac->action("options_show_menubar");
                if (act && qobject_cast<KToggleAction*>(act))
                    m_showMenuBarAction = qobject_cast<KToggleAction*>(act);
                // fullscreen
                act = ac->action("fullscreen");
                if (act && qobject_cast<KToggleFullScreenAction*>(act))
                    m_showFullScreenAction = qobject_cast<KToggleFullScreenAction*>(act);
            }
        }
        m_actionsSearched = true;
    }

    QMenu *popup = new QMenu( widget() );
    QAction *addBookmark = 0;
    QAction *removeBookmark = 0;
    QAction *fitPageWidth = 0;
    if (page)
    {
        popup->setTitle( i18n( "Page %1", page->number() + 1 ) );
        if ( ( !currentPage && m_document->bookmarkManager()->isBookmarked( page->number() ) ) ||
                ( currentPage && m_document->bookmarkManager()->isBookmarked( m_document->viewport() ) ) )
            removeBookmark = popup->addAction( QIcon::fromTheme("edit-delete-bookmark"), i18n("Remove Bookmark") );
        else
            addBookmark = popup->addAction( QIcon::fromTheme("bookmark-new"), i18n("Add Bookmark") );
        if ( m_pageView->canFitPageWidth() )
            fitPageWidth = popup->addAction( QIcon::fromTheme("zoom-fit-best"), i18n("Fit Width") );
        popup->addAction( m_prevBookmark );
        popup->addAction( m_nextBookmark );
        reallyShow = true;
    }
    /*
        //Albert says: I have not ported this as i don't see it does anything
        if ( d->mouseOnRect ) // and rect->objectType() == ObjectRect::Image ...
        {
            m_popup->insertItem( SmallIcon("document-save"), i18n("Save Image..."), 4 );
            m_popup->setItemEnabled( 4, false );
    }*/

    if ((m_showMenuBarAction && !m_showMenuBarAction->isChecked()) || (m_showFullScreenAction && m_showFullScreenAction->isChecked()))
    {
        popup->setTitle( i18n( "Tools" ) );
        if (m_showMenuBarAction && !m_showMenuBarAction->isChecked()) popup->addAction(m_showMenuBarAction);
        if (m_showFullScreenAction && m_showFullScreenAction->isChecked()) popup->addAction(m_showFullScreenAction);
        reallyShow = true;

    }

    if (reallyShow)
    {
        QAction *res = popup->exec(point);
        if (res)
        {
            if (res == addBookmark)
            {
                if (currentPage)
                    m_document->bookmarkManager()->addBookmark( m_document->viewport() );
                else
                    m_document->bookmarkManager()->addBookmark( page->number() );
            }
            else if (res == removeBookmark)
            {
                if (currentPage)
                    m_document->bookmarkManager()->removeBookmark( m_document->viewport() );
                else
                    m_document->bookmarkManager()->removeBookmark( page->number() );
            }
            else if (res == fitPageWidth)
            {
                m_pageView->fitPageWidth( page->number() );
            }
        }
    }
    delete popup;
}


void Part::slotShowProperties()
{
    PropertiesDialog *d = new PropertiesDialog(widget(), m_document);
    d->exec();
    delete d;
}


void Part::slotShowEmbeddedFiles()
{
    EmbeddedFilesDialog *d = new EmbeddedFilesDialog(widget(), m_document);
    d->exec();
    delete d;
}


void Part::slotShowPresentation()
{
    if ( !m_presentationWidget )
    {
        m_presentationWidget = new PresentationWidget( widget(), m_document, actionCollection() );
    }
}


void Part::slotHidePresentation()
{
    if ( m_presentationWidget )
        delete (PresentationWidget*) m_presentationWidget;
}


void Part::slotTogglePresentation()
{
    if ( m_document->isOpened() )
    {
        if ( !m_presentationWidget )
            m_presentationWidget = new PresentationWidget( widget(), m_document, actionCollection() );
        else delete (PresentationWidget*) m_presentationWidget;
    }
}


void Part::reload()
{
    if ( m_document->isOpened() )
    {
        slotReload();
    }
}

void Part::enableStartWithPrint()
{
    m_cliPrint = true;
}

void Part::slotAboutBackend()
{
#pragma message("KF5 bring back about data")
//    const KComponentData *data = m_document->componentData();
//    if ( !data )
//        return;

//    KAboutData aboutData( *data->aboutData() );

//    if ( aboutData.programIconName().isEmpty() || aboutData.programIconName() == aboutData.appName() )
//    {
//        const Okular::DocumentInfo documentInfo = m_document->documentInfo(QSet<DocumentInfo::Key>() << DocumentInfo::MimeType);
//        const QString mimeTypeName = documentInfo.get(DocumentInfo::MimeType);
//        if ( !mimeTypeName.isEmpty() )
//        {
//            if ( QMimeType type = db.mimeTypeForName( mimeTypeName ) )
//                aboutData.setProgramIconName( type->iconName() );
//        }
//    }

//    KAboutApplicationDialog dlg( &aboutData, widget() );
//    dlg.exec();
}


void Part::slotExportAs(QAction * act)
{
    QList<QAction*> acts = m_exportAs->menu() ? m_exportAs->menu()->actions() : QList<QAction*>();
    int id = acts.indexOf( act );
    if ( ( id < 0 ) || ( id >= acts.count() ) )
        return;

    QString filter;
    switch ( id )
    {
        case 0:
            filter = "text/plain";
            break;
        case 1:
            filter = "application/vnd.kde.okular-archive";
            break;
        default:
            filter = m_exportFormats.at( id - 2 ).mimeType().name();
            break;
    }
    QString fileName = KFileDialog::getSaveFileName( url(),
                                                     filter, widget(), QString(),
                                                     KFileDialog::ConfirmOverwrite );
    if ( !fileName.isEmpty() )
    {
        bool saved = false;
        switch ( id )
        {
            case 0:
                saved = m_document->exportToText( fileName );
                break;
            case 1:
                saved = m_document->saveDocumentArchive( fileName );
                break;
            default:
                saved = m_document->exportTo( fileName, m_exportFormats.at( id - 2 ) );
                break;
        }
        if ( !saved )
            KMessageBox::information( widget(), i18n("File could not be saved in '%1'. Try to save it to another location.", fileName ) );
    }
}


void Part::slotReload()
{
    // stop the dirty handler timer, otherwise we may conflict with the
    // auto-refresh system
    m_dirtyHandler->stop();

    slotDoFileDirty();
}


void Part::slotPrint()
{
    if (m_document->pages() == 0) return;

#ifdef Q_OS_WIN
    QPrinter printer(QPrinter::HighResolution);
#else
    QPrinter printer;
#endif
    QPrintDialog *printDialog = 0;
    QWidget *printConfigWidget = 0;

    // Must do certain QPrinter setup before creating QPrintDialog
    setupPrint( printer );

    // Create the Print Dialog with extra config widgets if required
    if ( m_document->canConfigurePrinter() )
    {
        printConfigWidget = m_document->printConfigurationWidget();
    }
    if ( printConfigWidget )
    {
        printDialog = KdePrint::createPrintDialog( &printer, QList<QWidget*>() << printConfigWidget, widget() );
    }
    else
    {
        printDialog = KdePrint::createPrintDialog( &printer, widget() );
    }

    if ( printDialog )
    {

        // Set the available Print Range
        printDialog->setMinMax( 1, m_document->pages() );
        printDialog->setFromTo( 1, m_document->pages() );

        // If the user has bookmarked pages for printing, then enable Selection
        if ( !m_document->bookmarkedPageRange().isEmpty() )
        {
            printDialog->addEnabledOption( QAbstractPrintDialog::PrintSelection );
        }

        // If the Document type doesn't support print to both PS & PDF then disable the Print Dialog option
        if ( printDialog->isOptionEnabled( QAbstractPrintDialog::PrintToFile ) &&
             !m_document->supportsPrintToFile() )
        {
            printDialog->setEnabledOptions( printDialog->enabledOptions() ^ QAbstractPrintDialog::PrintToFile );
        }

#if QT_VERSION >= KDE_MAKE_VERSION(4,7,0)
        // Enable the Current Page option in the dialog.
        if ( m_document->pages() > 1 && currentPage() > 0 )
        {
            printDialog->setOption( QAbstractPrintDialog::PrintCurrentPage );
        }
#endif

        if ( printDialog->exec() )
            doPrint( printer );
        delete printDialog;
    }
}


void Part::setupPrint( QPrinter &printer )
{
    printer.setOrientation(m_document->orientation());

    // title
    QString title = m_document->metaData( "DocumentTitle" ).toString();
    if ( title.isEmpty() )
    {
        title = m_document->currentDocument().fileName();
    }
    if ( !title.isEmpty() )
    {
        printer.setDocName( title );
    }
}


void Part::doPrint(QPrinter &printer)
{
    if (!m_document->isAllowed(Okular::AllowPrint))
    {
        KMessageBox::error(widget(), i18n("Printing this document is not allowed."));
        return;
    }

    if (!m_document->print(printer))
    {
        const QString error = m_document->printError();
        if (error.isEmpty())
        {
            KMessageBox::error(widget(), i18n("Could not print the document. Unknown error. Please report to bugs.kde.org"));
        }
        else
        {
            KMessageBox::error(widget(), i18n("Could not print the document. Detailed error is \"%1\". Please report to bugs.kde.org", error));
        }
    }
}

<<<<<<< HEAD

void Part::restoreDocument(const KConfigGroup &group)
{
    QUrl url ( group.readPathEntry( "URL", QString() ) );
    if ( url.isValid() )
    {
        QString viewport = group.readEntry( "Viewport" );
        if (!viewport.isEmpty()) m_document->setNextDocumentViewport( Okular::DocumentViewport( viewport ) );
        openUrl( url );
    }
}


void Part::saveDocumentRestoreInfo(KConfigGroup &group)
{
    group.writePathEntry( "URL", url().url() );
    group.writeEntry( "Viewport", m_document->viewport().toString() );
}


=======
>>>>>>> 1eafe4fe
void Part::psTransformEnded(int exit, QProcess::ExitStatus status)
{
    Q_UNUSED( exit )
    if ( status != QProcess::NormalExit )
        return;

    QProcess *senderobj = sender() ? qobject_cast< QProcess * >( sender() ) : 0;
    if ( senderobj )
    {
        senderobj->close();
        senderobj->deleteLater();
    }

    setLocalFilePath( m_temporaryLocalFile );
    openUrl( QUrl::fromLocalFile(m_temporaryLocalFile) );
    m_temporaryLocalFile.clear();
}


void Part::displayInfoMessage( const QString &message, KMessageWidget::MessageType messageType, int duration )
{
    if ( !Okular::Settings::showOSD() )
    {
        if (messageType == KMessageWidget::Error)
        {
            KMessageBox::error( widget(), message );
        }
        return;
    }

    // hide messageWindow if string is empty
    if ( message.isEmpty() )
        m_infoMessage->animatedHide();

    // display message (duration is length dependant)
    if ( duration < 0 )
    {
        duration = 500 + 100 * message.length();
    }
    m_infoTimer->start( duration );
    m_infoMessage->setText( message );
    m_infoMessage->setMessageType( messageType );
    m_infoMessage->setVisible( true );
}


void Part::errorMessage( const QString &message, int duration )
{
    displayInfoMessage( message, KMessageWidget::Error, duration );
}

void Part::warningMessage( const QString &message, int duration )
{
    displayInfoMessage( message, KMessageWidget::Warning, duration );
}

void Part::noticeMessage( const QString &message, int duration )
{
    // less important message -> simpleer display widget in the PageView
    m_pageView->displayMessage( message, QString(), PageViewMessage::Info, duration );
}

void Part::moveSplitter(int sideWidgetSize)
{
    m_sidebar->moveSplitter( sideWidgetSize );
}


void Part::unsetDummyMode()
{
    if ( m_embedMode == PrintPreviewMode )
       return;

    m_sidebar->setItemEnabled( 2, true );
    m_sidebar->setItemEnabled( 3, true );
    m_sidebar->setSidebarVisibility( Okular::Settings::showLeftPanel() );

    // add back and next in history
    m_historyBack = KStandardAction::documentBack( this, SLOT(slotHistoryBack()), actionCollection() );
    m_historyBack->setWhatsThis( i18n( "Go to the place you were before" ) );
    connect(m_pageView, SIGNAL(mouseBackButtonClick()), m_historyBack, SLOT(trigger()));

    m_historyNext = KStandardAction::documentForward( this, SLOT(slotHistoryNext()), actionCollection());
    m_historyNext->setWhatsThis( i18n( "Go to the place you were after" ) );
    connect(m_pageView, SIGNAL(mouseForwardButtonClick()), m_historyNext, SLOT(trigger()));

    m_pageView->setupActions( actionCollection() );

    // attach the actions of the children widgets too
    m_formsMessage->addAction( m_pageView->toggleFormsAction() );
    m_formsMessage->setVisible( m_pageView->toggleFormsAction() != 0 );

    // ensure history actions are in the correct state
    updateViewActions();
}


bool Part::handleCompressed( QString &destpath, const QString &path, const QString &compressedMimetype )
{
    m_tempfile = 0;

    // we are working with a compressed file, decompressing
    // temporary file for decompressing
    QTemporaryFile *newtempfile = new QTemporaryFile();
    newtempfile->setAutoRemove(true);

    if ( !newtempfile->open() )
    {
        KMessageBox::error( widget(),
            i18n("<qt><strong>File Error!</strong> Could not create temporary file "
            "<nobr><strong>%1</strong></nobr>.</qt>",
            strerror(newtempfile->error())));
        delete newtempfile;
        return false;
    }

    // decompression filer
    QIODevice* filterDev = KFilterDev::deviceForFile( path, compressedMimetype );
    if (!filterDev)
    {
        delete newtempfile;
        return false;
    }

    if ( !filterDev->open(QIODevice::ReadOnly) )
    {
        KMessageBox::detailedError( widget(),
            i18n("<qt><strong>File Error!</strong> Could not open the file "
            "<nobr><strong>%1</strong></nobr> for uncompression. "
            "The file will not be loaded.</qt>", path),
            i18n("<qt>This error typically occurs if you do "
            "not have enough permissions to read the file. "
            "You can check ownership and permissions if you "
            "right-click on the file in the Dolphin "
            "file manager and then choose the 'Properties' tab.</qt>"));

        delete filterDev;
        delete newtempfile;
        return false;
    }

    char buf[65536];
    int read = 0, wrtn = 0;

    while ((read = filterDev->read(buf, sizeof(buf))) > 0)
    {
        wrtn = newtempfile->write(buf, read);
        if ( read != wrtn )
            break;
    }
    delete filterDev;
    if ((read != 0) || (newtempfile->size() == 0))
    {
        KMessageBox::detailedError(widget(),
            i18n("<qt><strong>File Error!</strong> Could not uncompress "
            "the file <nobr><strong>%1</strong></nobr>. "
            "The file will not be loaded.</qt>", path ),
            i18n("<qt>This error typically occurs if the file is corrupt. "
            "If you want to be sure, try to decompress the file manually "
            "using command-line tools.</qt>"));
        delete newtempfile;
        return false;
    }
    m_tempfile = newtempfile;
    destpath = m_tempfile->fileName();
    return true;
}

void Part::rebuildBookmarkMenu( bool unplugActions )
{
    if ( unplugActions )
    {
        unplugActionList( "bookmarks_currentdocument" );
        qDeleteAll( m_bookmarkActions );
        m_bookmarkActions.clear();
    }
    QUrl u = m_document->currentDocument();
    if ( u.isValid() )
    {
        m_bookmarkActions = m_document->bookmarkManager()->actionsForUrl( u );
    }
    bool havebookmarks = true;
    if ( m_bookmarkActions.isEmpty() )
    {
        havebookmarks = false;
        QAction * a = new QAction( 0 );
        a->setText( i18n( "No Bookmarks" ) );
        a->setEnabled( false );
        m_bookmarkActions.append( a );
    }
    plugActionList( "bookmarks_currentdocument", m_bookmarkActions );

    if (factory())
    {
        const QList<KXMLGUIClient*> clients(factory()->clients());
        bool containerFound = false;
        for (int i = 0; !containerFound && i < clients.size(); ++i)
        {
            QWidget *container = factory()->container("bookmarks", clients[i]);
            if (container && container->actions().contains(m_bookmarkActions.first()))
            {
                Q_ASSERT(dynamic_cast<QMenu*>(container));
                disconnect(container, 0, this, 0);
                connect(container, SIGNAL(aboutToShowContextMenu(QMenu*,QAction*,QMenu*)), this, SLOT(slotAboutToShowContextMenu(QMenu*,QAction*,QMenu*))); // kf5 FIXME
                containerFound = true;
            }
        }
    }

    m_prevBookmark->setEnabled( havebookmarks );
    m_nextBookmark->setEnabled( havebookmarks );
}

void Part::updateAboutBackendAction()
{
    const KComponentData *data = m_document->componentData();
    if ( data )
    {
        m_aboutBackend->setEnabled( true );
    }
    else
    {
        m_aboutBackend->setEnabled( false );
    }
}

void Part::resetStartArguments()
{
    m_cliPrint = false;
}

void Part::setReadWrite(bool readwrite)
{
    m_document->setAnnotationEditingEnabled( readwrite );
    ReadWritePart::setReadWrite( readwrite );
}

} // namespace Okular

#include "part.moc"

/* kate: replace-tabs on; indent-width 4; */<|MERGE_RESOLUTION|>--- conflicted
+++ resolved
@@ -2732,29 +2732,6 @@
     }
 }
 
-<<<<<<< HEAD
-
-void Part::restoreDocument(const KConfigGroup &group)
-{
-    QUrl url ( group.readPathEntry( "URL", QString() ) );
-    if ( url.isValid() )
-    {
-        QString viewport = group.readEntry( "Viewport" );
-        if (!viewport.isEmpty()) m_document->setNextDocumentViewport( Okular::DocumentViewport( viewport ) );
-        openUrl( url );
-    }
-}
-
-
-void Part::saveDocumentRestoreInfo(KConfigGroup &group)
-{
-    group.writePathEntry( "URL", url().url() );
-    group.writeEntry( "Viewport", m_document->viewport().toString() );
-}
-
-
-=======
->>>>>>> 1eafe4fe
 void Part::psTransformEnded(int exit, QProcess::ExitStatus status)
 {
     Q_UNUSED( exit )
