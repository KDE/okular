--- conflicted
+++ resolved
@@ -220,14 +220,6 @@
         return it.value();
 
     KMimeType::Ptr mime = KMimeType::mimeType( mime_to_check );
-<<<<<<< HEAD
-    if ( mime->is( app_gzip ) )
-        return app_gzip;
-    else if ( supportBzip && mime->is( app_bzip ) )
-        return app_bzip;
-    else if ( supportXz && mime->is( app_xz ) )
-        return app_xz;
-=======
     if ( mime )
     {
         if ( mime->is( app_gzip ) )
@@ -237,7 +229,6 @@
         else if ( supportXz && mime->is( app_xz ) )
             return app_xz;
     }
->>>>>>> 449861c1
 
     return QString();
 }
