--- conflicted
+++ resolved
@@ -751,8 +751,6 @@
     m_exportAs = nullptr;
     m_exportAsMenu = nullptr;
     m_exportAsText = nullptr;
-<<<<<<< HEAD
-=======
     m_exportAsDocArchive = nullptr;
 
 #if PURPOSE_FOUND
@@ -760,7 +758,6 @@
     m_shareMenu = nullptr;
 #endif
 
->>>>>>> 1883a066
     m_presentationDrawingActions = nullptr;
 
     m_aboutBackend = ac->addAction(QStringLiteral("help_about_backend"));
