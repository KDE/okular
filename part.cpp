--- conflicted
+++ resolved
@@ -1195,26 +1195,7 @@
 
 Document::OpenResult Part::doOpenFile( const KMimeType::Ptr &mimeA, const QString &fileNameToOpenA, bool *isCompressedFile )
 {
-<<<<<<< HEAD
-    KMimeType::Ptr mime;
-    QString fileNameToOpen = localFilePath();
-#pragma message("KF5: fix reading from stdin")
-    const bool isStdin = false; // url().isLocalFile() && url().adjusted(QUrl::RemoveFilename) == QLatin1String( "-" );
-    const QFileInfo fileInfo( fileNameToOpen );
-    if ( (!isStdin) && (!fileInfo.exists()) )
-        return false;
-    if ( !arguments().mimeType().isEmpty() )
-    {
-        mime = KMimeType::mimeType( arguments().mimeType() );
-    }
-    if ( !mime )
-    {
-        mime = KMimeType::findByPath( fileNameToOpen );
-    }
-    bool isCompressedFile = false;
-=======
     Document::OpenResult openResult = Document::OpenError;
->>>>>>> 13395f47
     bool uncompressOk = true;
     KMimeType::Ptr mime = mimeA;
     QString fileNameToOpen = fileNameToOpenA;
@@ -1323,9 +1304,9 @@
 {
     QList<KMimeType::Ptr> mimes;
     QString fileNameToOpen = localFilePath();
-    const bool isstdin = url().isLocalFile() && url().fileName( KUrl::ObeyTrailingSlash ) == QLatin1String( "-" );
+    const bool isstdin = url().isLocalFile() && url().fileName() == QLatin1String( "-" );
     const QFileInfo fileInfo( fileNameToOpen );
-    if ( !isstdin && !fileInfo.exists() )
+    if ( (!isstdin) && (!fileInfo.exists()) )
         return false;
     KMimeType::Ptr pathMime = KMimeType::findByPath( fileNameToOpen );
     if ( !arguments().mimeType().isEmpty() )
@@ -2564,38 +2545,23 @@
 
 void Part::slotAboutBackend()
 {
-#pragma message("KF5 Part::slotAboutBackend disabled")
+#pragma message("KF5 bring back about data")
 //    const KComponentData *data = m_document->componentData();
 //    if ( !data )
 //        return;
 
 //    KAboutData aboutData( *data->aboutData() );
 
-<<<<<<< HEAD
 //    if ( aboutData.programIconName().isEmpty() || aboutData.programIconName() == aboutData.appName() )
 //    {
-//        if ( const Okular::DocumentInfo *documentInfo = m_document->documentInfo() )
+//        const Okular::DocumentInfo documentInfo = m_document->documentInfo(QSet<DocumentInfo::Key>() << DocumentInfo::MimeType);
+//        const QString mimeTypeName = documentInfo.get(DocumentInfo::MimeType);
+//        if ( !mimeTypeName.isEmpty() )
 //        {
-//            const QString mimeTypeName = documentInfo->get("mimeType");
-//            if ( !mimeTypeName.isEmpty() )
-//            {
-//                if ( KMimeType::Ptr type = KMimeType::mimeType( mimeTypeName ) )
-//                    aboutData.setProgramIconName( type->iconName() );
-//            }
+//            if ( KMimeType::Ptr type = KMimeType::mimeType( mimeTypeName ) )
+//                aboutData.setProgramIconName( type->iconName() );
 //        }
 //    }
-=======
-    if ( aboutData.programIconName().isEmpty() || aboutData.programIconName() == aboutData.appName() )
-    {
-        const Okular::DocumentInfo documentInfo = m_document->documentInfo(QSet<DocumentInfo::Key>() << DocumentInfo::MimeType);
-        const QString mimeTypeName = documentInfo.get(DocumentInfo::MimeType);
-        if ( !mimeTypeName.isEmpty() )
-        {
-            if ( KMimeType::Ptr type = KMimeType::mimeType( mimeTypeName ) )
-                aboutData.setProgramIconName( type->iconName() );
-        }
-    }
->>>>>>> 13395f47
 
 //    KAboutApplicationDialog dlg( &aboutData, widget() );
 //    dlg.exec();
