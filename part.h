--- conflicted
+++ resolved
@@ -234,12 +234,9 @@
         void noticeMessage( const QString &message, int duration = -1 );
 
     private:
-<<<<<<< HEAD
+        Document::OpenResult doOpenFile(const KMimeType::Ptr &mime, const QString &fileNameToOpen, bool *isCompressedFile);
         bool openUrl( const KUrl &url, bool swapInsteadOfOpening );
-=======
-        Document::OpenResult doOpenFile(const KMimeType::Ptr &mime, const QString &fileNameToOpen, bool *isCompressedFile);
-
->>>>>>> 42185da7
+
         void setupViewerActions();
         void setViewerShortcuts();
         void setupActions();
