--- conflicted
+++ resolved
@@ -42,11 +42,8 @@
 class KAboutData;
 class KTemporaryFile;
 class KAction;
-<<<<<<< HEAD
+class KMenu;
 namespace KParts { class GUIActivateEvent; }
-=======
-class KMenu;
->>>>>>> 412e3e73
 
 class FindBar;
 class ThumbnailList;
