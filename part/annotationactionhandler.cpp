/**************************************************************************
 *   Copyright (C) 2019 by Simone Gaiarin <simgunz@gmail.com>              *
 *                                                                         *
 *   This program is free software; you can redistribute it and/or modify  *
 *   it under the terms of the GNU General Public License as published by  *
 *   the Free Software Foundation; either version 2 of the License, or     *
 *   (at your option) any later version.                                   *
 **************************************************************************/

#include "annotationactionhandler.h"

// qt includes
#include <QBitmap>
#include <QColorDialog>
#include <QFileInfo>
#include <QFontDialog>
#include <QMenu>
#include <QPainter>
#include <QPen>

// kde includes
#include <KActionCollection>
#include <KLocalizedString>
#include <KMessageBox>
#include <KParts/MainWindow>
#include <KSelectAction>
#include <KToolBar>
#include <kwidgetsaddons_version.h>

// local includes
#include "annotationwidgets.h"
#include "guiutils.h"
#include "pageview.h"
#include "pageviewannotator.h"
#include "toggleactionmenu.h"

class AnnotationActionHandlerPrivate
{
public:
    enum class AnnotationColor { Color, InnerColor };
    static const QList<QPair<KLocalizedString, QColor>> defaultColors;
    static const QList<double> widthStandardValues;
    static const QList<double> opacityStandardValues;

    explicit AnnotationActionHandlerPrivate(AnnotationActionHandler *qq)
        : q(qq)
        , annotator(nullptr)
        , agTools(nullptr)
        , agLastAction(nullptr)
        , aQuickTools(nullptr)
        , aGeomShapes(nullptr)
        , aStamp(nullptr)
        , aAddToQuickTools(nullptr)
        , aContinuousMode(nullptr)
        , aConstrainRatioAndAngle(nullptr)
        , aWidth(nullptr)
        , aColor(nullptr)
        , aInnerColor(nullptr)
        , aOpacity(nullptr)
        , aFont(nullptr)
        , aAdvancedSettings(nullptr)
        , aHideToolBar(nullptr)
        , aShowToolBar(nullptr)
        , aCustomStamp(nullptr)
        , aCustomWidth(nullptr)
        , aCustomOpacity(nullptr)
        , currentColor(QColor())
        , currentInnerColor(QColor())
        , currentFont(QFont())
        , currentWidth(-1)
        , selectedTool(-1)
        , textToolsEnabled(false)
    {
    }

    QAction *selectActionItem(KSelectAction *aList, QAction *aCustomCurrent, double value, const QList<double> &defaultValues, const QIcon &icon, const QString &label);

    /**
     * @short Adds a custom stamp annotation action to the stamp list when the stamp is not a default stamp
     *
     * When @p stampIconName cannot be found among the default stamps, this method creates a new action
     * for the custom stamp annotation and adds it to the stamp action combo box.
     * If a custom action is already present in the list, it is removed before adding the new custom action.
     * If @p stampIconName matches a default stamp, any existing custom stamp annotation action is removed.
     */
    void maybeUpdateCustomStampAction(const QString &stampIconName);
    void parseTool(int toolId);

    void updateConfigActions(const QString &annotType = QLatin1String(""));
    void populateQuickAnnotations();
    KSelectAction *colorPickerAction(AnnotationColor colorType);

    const QIcon widthIcon(double width);
    const QIcon stampIcon(const QString &stampIconName);

    void selectTool(int toolId);
    void slotStampToolSelected(const QString &stamp);
    void slotQuickToolSelected(int favToolId);
    void slotSetColor(AnnotationColor colorType, const QColor &color = QColor());
    void slotSelectAnnotationFont();
    void slotToolBarVisibilityChanged(bool checked);

    AnnotationActionHandler *q;

    PageViewAnnotator *annotator;

    QList<QAction *> textTools;
    QList<QAction *> textQuickTools;
    QActionGroup *agTools;
    QAction *agLastAction;

    KSelectAction *aQuickTools;
    ToggleActionMenu *aGeomShapes;
    ToggleActionMenu *aStamp;
    QAction *aAddToQuickTools;
    KToggleAction *aContinuousMode;
    KToggleAction *aConstrainRatioAndAngle;
    KSelectAction *aWidth;
    KSelectAction *aColor;
    KSelectAction *aInnerColor;
    KSelectAction *aOpacity;
    QAction *aFont;
    QAction *aAdvancedSettings;
    QAction *aHideToolBar;
    KToggleAction *aShowToolBar;

    QAction *aCustomStamp;
    QAction *aCustomWidth;
    QAction *aCustomOpacity;

    QColor currentColor;
    QColor currentInnerColor;
    QFont currentFont;
    int currentWidth;

    int selectedTool;
    bool textToolsEnabled;
};

const QList<QPair<KLocalizedString, QColor>> AnnotationActionHandlerPrivate::defaultColors = {{ki18nc("@item:inlistbox Color name", "Red"), Qt::red},
                                                                                              {ki18nc("@item:inlistbox Color name", "Orange"), QColor(255, 85, 0)},
                                                                                              {ki18nc("@item:inlistbox Color name", "Yellow"), Qt::yellow},
                                                                                              {ki18nc("@item:inlistbox Color name", "Green"), Qt::green},
                                                                                              {ki18nc("@item:inlistbox Color name", "Cyan"), Qt::cyan},
                                                                                              {ki18nc("@item:inlistbox Color name", "Blue"), Qt::blue},
                                                                                              {ki18nc("@item:inlistbox Color name", "Magenta"), Qt::magenta},
                                                                                              {ki18nc("@item:inlistbox Color name", "White"), Qt::white},
                                                                                              {ki18nc("@item:inlistbox Color name", "Gray"), Qt::gray},
                                                                                              {ki18nc("@item:inlistbox Color name", "Black"), Qt::black}

};

const QList<double> AnnotationActionHandlerPrivate::widthStandardValues = {1, 1.5, 2, 2.5, 3, 3.5, 4, 4.5, 5};

const QList<double> AnnotationActionHandlerPrivate::opacityStandardValues = {0.1, 0.2, 0.3, 0.4, 0.5, 0.6, 0.7, 0.8, 0.9, 1.0};

QAction *AnnotationActionHandlerPrivate::selectActionItem(KSelectAction *aList, QAction *aCustomCurrent, double value, const QList<double> &defaultValues, const QIcon &icon, const QString &label)
{
    if (aCustomCurrent) {
        aList->removeAction(aCustomCurrent);
        delete aCustomCurrent;
    }
    QAction *aCustom = nullptr;
    const int defaultValueIdx = defaultValues.indexOf(value);
    if (defaultValueIdx >= 0) {
        aList->setCurrentItem(defaultValueIdx);
    } else {
        aCustom = new KToggleAction(icon, label, q);
        const int aBeforeIdx = std::lower_bound(defaultValues.begin(), defaultValues.end(), value) - defaultValues.begin();
        QAction *aBefore = aBeforeIdx < defaultValues.size() ? aList->actions().at(aBeforeIdx) : nullptr;
        aList->insertAction(aBefore, aCustom);
        aList->setCurrentAction(aCustom);
    }
    return aCustom;
}

void AnnotationActionHandlerPrivate::maybeUpdateCustomStampAction(const QString &stampIconName)
{
    const auto defaultStamps = StampAnnotationWidget::defaultStamps();
    auto it = std::find_if(defaultStamps.begin(), defaultStamps.end(), [&stampIconName](const QPair<QString, QString> &element) { return element.second == stampIconName; });
    bool defaultStamp = it != defaultStamps.end();

    if (aCustomStamp) {
        aStamp->removeAction(aCustomStamp);
        agTools->removeAction(aCustomStamp);
        delete aCustomStamp;
        aCustomStamp = nullptr;
    }
    if (!defaultStamp) {
        QFileInfo info(stampIconName);
        QString stampActionName = info.fileName();
        aCustomStamp = new KToggleAction(stampIcon(stampIconName), stampActionName, q);
        aStamp->addAction(aCustomStamp);
        aStamp->setDefaultAction(aCustomStamp);
        agTools->addAction(aCustomStamp);
        aCustomStamp->setChecked(true);
        QObject::connect(aCustomStamp, &QAction::triggered, q, [this, stampIconName]() { slotStampToolSelected(stampIconName); });
    }
}

void AnnotationActionHandlerPrivate::parseTool(int toolId)
{
    if (toolId == -1) {
        updateConfigActions();
        return;
    }

    QDomElement toolElement = annotator->builtinTool(toolId);
    const QString annotType = toolElement.attribute(QStringLiteral("type"));
    QDomElement engineElement = toolElement.firstChildElement(QStringLiteral("engine"));
    QDomElement annElement = engineElement.firstChildElement(QStringLiteral("annotation"));

    QColor color, innerColor, textColor;
    if (annElement.hasAttribute(QStringLiteral("color"))) {
        color = QColor(annElement.attribute(QStringLiteral("color")));
    }
    if (annElement.hasAttribute(QStringLiteral("innerColor"))) {
        innerColor = QColor(annElement.attribute(QStringLiteral("innerColor")));
    }
    if (annElement.hasAttribute(QStringLiteral("textColor"))) {
        textColor = QColor(annElement.attribute(QStringLiteral("textColor")));
    }
    if (textColor.isValid()) {
        currentColor = textColor;
        currentInnerColor = color;
    } else {
        currentColor = color;
        currentInnerColor = innerColor;
    }

    if (annElement.hasAttribute(QStringLiteral("font"))) {
        currentFont.fromString(annElement.attribute(QStringLiteral("font")));
    }

    // if the width value is not a default one, insert a new action in the width list
    if (annElement.hasAttribute(QStringLiteral("width"))) {
        double width = annElement.attribute(QStringLiteral("width")).toDouble();
        aCustomWidth = selectActionItem(aWidth, aCustomWidth, width, widthStandardValues, widthIcon(width), i18nc("@item:inlistbox", "Width %1", width));
    }

    // if the opacity value is not a default one, insert a new action in the opacity list
    if (annElement.hasAttribute(QStringLiteral("opacity"))) {
        double opacity = annElement.attribute(QStringLiteral("opacity")).toDouble();
        aCustomOpacity = selectActionItem(aOpacity, aCustomOpacity, opacity, opacityStandardValues, GuiUtils::createOpacityIcon(opacity), i18nc("@item:inlistbox", "%1\%", opacity * 100));
    } else {
        aOpacity->setCurrentItem(opacityStandardValues.size() - 1); // 100 %
    }

    // if the tool is a custom stamp, insert a new action in the stamp list
    if (annotType == QStringLiteral("stamp")) {
        QString stampIconName = annElement.attribute(QStringLiteral("icon"));
        maybeUpdateCustomStampAction(stampIconName);
    }

    updateConfigActions(annotType);
}

void AnnotationActionHandlerPrivate::updateConfigActions(const QString &annotType)
{
    const bool isAnnotationSelected = !annotType.isEmpty();
    const bool isTypewriter = annotType == QStringLiteral("typewriter");
    const bool isInlineNote = annotType == QStringLiteral("note-inline");
    const bool isText = isInlineNote || isTypewriter;
    const bool isPolygon = annotType == QStringLiteral("polygon");
    const bool isShape = annotType == QStringLiteral("rectangle") || annotType == QStringLiteral("ellipse") || isPolygon;
    const bool isStraightLine = annotType == QStringLiteral("straight-line");
    const bool isLine = annotType == QStringLiteral("ink") || isStraightLine;
    const bool isStamp = annotType == QStringLiteral("stamp");

    if (isTypewriter) {
        aColor->setIcon(GuiUtils::createColorIcon({currentColor}, QIcon::fromTheme(QStringLiteral("format-text-color"))));
    } else {
        aColor->setIcon(GuiUtils::createColorIcon({currentColor}, QIcon::fromTheme(QStringLiteral("format-stroke-color"))));
    }
    aInnerColor->setIcon(GuiUtils::createColorIcon({currentInnerColor}, QIcon::fromTheme(QStringLiteral("format-fill-color"))));

    aAddToQuickTools->setEnabled(isAnnotationSelected);
    aWidth->setEnabled(isLine || isShape);
    aColor->setEnabled(isAnnotationSelected && !isStamp);
    aInnerColor->setEnabled(isShape);
    aOpacity->setEnabled(isAnnotationSelected);
    aFont->setEnabled(isText);
    aConstrainRatioAndAngle->setEnabled(isStraightLine || isShape);
    aAdvancedSettings->setEnabled(isAnnotationSelected);

    // set tooltips
    if (!isAnnotationSelected) {
        aWidth->setToolTip(i18nc("@info:tooltip", "Annotation line width (No annotation selected)"));
        aColor->setToolTip(i18nc("@info:tooltip", "Annotation color (No annotation selected)"));
        aInnerColor->setToolTip(i18nc("@info:tooltip", "Annotation fill color (No annotation selected)"));
        aOpacity->setToolTip(i18nc("@info:tooltip", "Annotation opacity (No annotation selected)"));
        aFont->setToolTip(i18nc("@info:tooltip", "Annotation font (No annotation selected)"));
        aAddToQuickTools->setToolTip(i18nc("@info:tooltip", "Add the current annotation to the quick annotations menu (No annotation selected)"));
        aConstrainRatioAndAngle->setToolTip(i18nc("@info:tooltip", "Constrain shape ratio to 1:1 or line angle to 15° steps (No annotation selected)"));
        aAdvancedSettings->setToolTip(i18nc("@info:tooltip", "Advanced settings for the current annotation tool (No annotation selected)"));
        return;
    }

    if (isLine || isShape) {
        aWidth->setToolTip(i18nc("@info:tooltip", "Annotation line width"));
    } else {
        aWidth->setToolTip(i18nc("@info:tooltip", "Annotation line width (Current annotation has no line width)"));
    }

    if (isTypewriter) {
        aColor->setToolTip(i18nc("@info:tooltip", "Annotation text color"));
    } else if (isShape) {
        aColor->setToolTip(i18nc("@info:tooltip", "Annotation border color"));
    } else {
        aColor->setToolTip(i18nc("@info:tooltip", "Annotation color"));
    }

    if (isShape) {
        aInnerColor->setToolTip(i18nc("@info:tooltip", "Annotation fill color"));
    } else {
        aInnerColor->setToolTip(i18nc("@info:tooltip", "Annotation fill color (Current annotation has no fill color)"));
    }

    if (isText) {
        aFont->setToolTip(i18nc("@info:tooltip", "Annotation font"));
    } else {
        aFont->setToolTip(i18nc("@info:tooltip", "Annotation font (Current annotation has no font)"));
    }

    if (isStraightLine || isPolygon) {
        aConstrainRatioAndAngle->setToolTip(i18nc("@info:tooltip", "Constrain line angle to 15° steps"));
    } else if (isShape) {
        aConstrainRatioAndAngle->setToolTip(i18nc("@info:tooltip", "Constrain shape ratio to 1:1"));
    } else {
        aConstrainRatioAndAngle->setToolTip(i18nc("@info:tooltip", "Constrain shape ratio to 1:1 or line angle to 15° steps (Not supported by current annotation)"));
    }

    aOpacity->setToolTip(i18nc("@info:tooltip", "Annotation opacity"));
    aAddToQuickTools->setToolTip(i18nc("@info:tooltip", "Add the current annotation to the quick annotations menu"));
    aAdvancedSettings->setToolTip(i18nc("@info:tooltip", "Advanced settings for the current annotation tool"));
}

void AnnotationActionHandlerPrivate::populateQuickAnnotations()
{
    if (!aQuickTools->isEnabled()) {
        return;
    }

    const QList<int> numberKeys = {Qt::Key_1, Qt::Key_2, Qt::Key_3, Qt::Key_4, Qt::Key_5, Qt::Key_6, Qt::Key_7, Qt::Key_8, Qt::Key_9, Qt::Key_0};

    textQuickTools.clear();
    aQuickTools->removeAllActions();

    int favToolId = 1;
    QList<int>::const_iterator shortcutNumber = numberKeys.begin();
    QDomElement favToolElement = annotator->quickTool(favToolId);
    while (!favToolElement.isNull()) {
        QString itemText = favToolElement.attribute(QStringLiteral("name"));
        if (itemText.isEmpty()) {
            itemText = PageViewAnnotator::defaultToolName(favToolElement);
        }
        QIcon toolIcon = QIcon(PageViewAnnotator::makeToolPixmap(favToolElement));
        QAction *annFav = new QAction(toolIcon, itemText, q);
        aQuickTools->addAction(annFav);
        if (shortcutNumber != numberKeys.end())
            annFav->setShortcut(QKeySequence(*(shortcutNumber++)));
        QObject::connect(annFav, &QAction::triggered, q, [this, favToolId]() { slotQuickToolSelected(favToolId); });

        QDomElement engineElement = favToolElement.firstChildElement(QStringLiteral("engine"));
        if (engineElement.attribute(QStringLiteral("type")) == QStringLiteral("TextSelector")) {
            textQuickTools.append(annFav);
            annFav->setEnabled(textToolsEnabled);
        }

        favToolElement = annotator->quickTool(++favToolId);
    }
    QAction *separator = new QAction();
    separator->setSeparator(true);
    aQuickTools->addAction(separator);
    // add action to open "Configure Annotation" settings dialog
    KActionCollection *ac = qobject_cast<PageView *>(q->parent()->parent())->actionCollection();
    QAction *aConfigAnnotation = ac->action(QStringLiteral("options_configure_annotations"));
    if (aConfigAnnotation) {
        aQuickTools->addAction(aConfigAnnotation);
    }
}

KSelectAction *AnnotationActionHandlerPrivate::colorPickerAction(AnnotationColor colorType)
{
    auto colorList = defaultColors;
    QString aText(i18nc("@action:intoolbar Current annotation config option", "Color"));
    if (colorType == AnnotationColor::InnerColor) {
        aText = i18nc("@action:intoolbar Current annotation config option", "Fill Color");
        colorList.append(QPair<KLocalizedString, Qt::GlobalColor>(ki18nc("@item:inlistbox Color name", "Transparent"), Qt::transparent));
    }
    KSelectAction *aColorPicker = new KSelectAction(QIcon(), aText, q);
    aColorPicker->setToolBarMode(KSelectAction::MenuMode);
    for (const auto &colorNameValue : colorList) {
        QColor color(colorNameValue.second);
        QAction *aColor = new QAction(GuiUtils::createColorIcon({color}, QIcon(), GuiUtils::VisualizeTransparent), colorNameValue.first.toString(), q);
        aColorPicker->addAction(aColor);
        QObject::connect(aColor, &QAction::triggered, q, [this, colorType, color]() { slotSetColor(colorType, color); });
    }
    QAction *aCustomColor = new QAction(QIcon::fromTheme(QStringLiteral("color-picker")), i18nc("@item:inlistbox", "Custom Color..."), q);
    aColorPicker->addAction(aCustomColor);
    QObject::connect(aCustomColor, &QAction::triggered, q, [this, colorType]() { slotSetColor(colorType); });
    return aColorPicker;
}

const QIcon AnnotationActionHandlerPrivate::widthIcon(double width)
{
    QPixmap pm(32, 32);
    pm.fill(Qt::transparent);
    QPainter p(&pm);
    p.setRenderHint(QPainter::Antialiasing);
    p.setPen(QPen(Qt::black, 2 * width, Qt::SolidLine, Qt::RoundCap));
    p.drawLine(0, pm.height() / 2, pm.width(), pm.height() / 2);
    p.end();
    return QIcon(pm);
}

const QIcon AnnotationActionHandlerPrivate::stampIcon(const QString &stampIconName)
{
    QPixmap stampPix = GuiUtils::loadStamp(stampIconName, 32);
    if (stampPix.width() == stampPix.height())
        return QIcon(stampPix);
    else
        return QIcon::fromTheme(QStringLiteral("tag"));
}

void AnnotationActionHandlerPrivate::selectTool(int toolId)
{
    selectedTool = toolId;
    annotator->selectTool(toolId, PageViewAnnotator::ShowTip::Yes);
    parseTool(toolId);
}

void AnnotationActionHandlerPrivate::slotStampToolSelected(const QString &stamp)
{
    KMessageBox::information(nullptr, i18nc("@info", "Stamps inserted in PDF documents are not visible in PDF readers other than Okular"), i18nc("@title:window", "Experimental feature"), QStringLiteral("stampAnnotationWarning"));
    selectedTool = PageViewAnnotator::STAMP_TOOL_ID;
    annotator->selectStampTool(stamp); // triggers a reparsing thus calling parseTool
}

void AnnotationActionHandlerPrivate::slotQuickToolSelected(int favToolId)
{
    int toolId = annotator->setQuickTool(favToolId); // always triggers an unuseful reparsing
    if (toolId == -1) {
        qWarning("Corrupted configuration for quick annotation tool with id: %d", favToolId);
        return;
    }
    int indexOfActionInGroup = toolId - 1;
    if (toolId == PageViewAnnotator::STAMP_TOOL_ID) {
        // if the quick tool is a stamp we need to find its corresponding built-in tool action and select it
        QDomElement favToolElement = annotator->quickTool(favToolId);
        QDomElement engineElement = favToolElement.firstChildElement(QStringLiteral("engine"));
        QDomElement annotationElement = engineElement.firstChildElement(QStringLiteral("annotation"));
        QString stampIconName = annotationElement.attribute(QStringLiteral("icon"));

        const auto defaultStamps = StampAnnotationWidget::defaultStamps();
        auto it = std::find_if(defaultStamps.begin(), defaultStamps.end(), [&stampIconName](const QPair<QString, QString> &element) { return element.second == stampIconName; });
        if (it != defaultStamps.end()) {
            int stampActionIndex = std::distance(defaultStamps.begin(), it);
            indexOfActionInGroup = PageViewAnnotator::STAMP_TOOL_ID + stampActionIndex - 1;
        } else {
            maybeUpdateCustomStampAction(stampIconName);
            indexOfActionInGroup = agTools->actions().size() - 1;
        }
    }
    QAction *favToolAction = agTools->actions().at(indexOfActionInGroup);
    if (!favToolAction->isChecked()) {
        // action group workaround: activates the action slot calling selectTool
        //                          when new tool if different from the selected one
        favToolAction->trigger();
    } else {
        selectTool(toolId);
    }
    aShowToolBar->setChecked(true);
}

void AnnotationActionHandlerPrivate::slotSetColor(AnnotationColor colorType, const QColor &color)
{
    QColor selectedColor(color);
    if (!selectedColor.isValid()) {
        selectedColor = QColorDialog::getColor(currentColor, nullptr, i18nc("@title:window", "Select color"));
        if (!selectedColor.isValid()) {
            return;
        }
    }
    if (colorType == AnnotationColor::Color) {
        currentColor = selectedColor;
        annotator->setAnnotationColor(selectedColor);
    } else if (colorType == AnnotationColor::InnerColor) {
        currentInnerColor = selectedColor;
        annotator->setAnnotationInnerColor(selectedColor);
    }
}

void AnnotationActionHandlerPrivate::slotSelectAnnotationFont()
{
    bool ok;
    QFont selectedFont = QFontDialog::getFont(&ok, currentFont);
    if (ok) {
        currentFont = selectedFont;
        annotator->setAnnotationFont(currentFont);
    }
}

void AnnotationActionHandlerPrivate::slotToolBarVisibilityChanged(bool checked)
{
    if (!checked) {
        q->deselectAllAnnotationActions();
    }
}

AnnotationActionHandler::AnnotationActionHandler(PageViewAnnotator *parent, KActionCollection *ac)
    : QObject(parent)
    , d(new AnnotationActionHandlerPrivate(this))
{
    d->annotator = parent;

    // toolbar visibility actions
    d->aShowToolBar = new KToggleAction(QIcon::fromTheme(QStringLiteral("draw-freehand")), i18n("&Annotations"), this);
    d->aHideToolBar = new QAction(QIcon::fromTheme(QStringLiteral("dialog-close")), i18nc("@action:intoolbar Hide the toolbar", "Hide"), this);
    connect(d->aHideToolBar, &QAction::triggered, this, [this]() { d->aShowToolBar->setChecked(false); });

    // Text markup actions
    KToggleAction *aHighlighter = new KToggleAction(QIcon::fromTheme(QStringLiteral("draw-highlight")), i18nc("@action:intoolbar Annotation tool", "Highlighter"), this);
    KToggleAction *aUnderline = new KToggleAction(QIcon::fromTheme(QStringLiteral("format-text-underline")), i18nc("@action:intoolbar Annotation tool", "Underline"), this);
    KToggleAction *aSquiggle = new KToggleAction(QIcon::fromTheme(QStringLiteral("format-text-underline-squiggle")), i18nc("@action:intoolbar Annotation tool", "Squiggle"), this);
    KToggleAction *aStrikeout = new KToggleAction(QIcon::fromTheme(QStringLiteral("format-text-strikethrough")), i18nc("@action:intoolbar Annotation tool", "Strike Out"), this);
    // Notes actions
    KToggleAction *aTypewriter = new KToggleAction(QIcon::fromTheme(QStringLiteral("tool-text")), i18nc("@action:intoolbar Annotation tool", "Typewriter"), this);
    KToggleAction *aInlineNote = new KToggleAction(QIcon::fromTheme(QStringLiteral("note")), i18nc("@action:intoolbar Annotation tool", "Inline Note"), this);
    KToggleAction *aPopupNote = new KToggleAction(QIcon::fromTheme(QStringLiteral("edit-comment")), i18nc("@action:intoolbar Annotation tool", "Popup Note"), this);
    KToggleAction *aFreehandLine = new KToggleAction(QIcon::fromTheme(QStringLiteral("draw-freehand")), i18nc("@action:intoolbar Annotation tool", "Freehand Line"), this);
    // Geometrical shapes actions
    KToggleAction *aStraightLine = new KToggleAction(QIcon::fromTheme(QStringLiteral("draw-line")), i18nc("@action:intoolbar Annotation tool", "Straight line"), this);
    KToggleAction *aArrow = new KToggleAction(QIcon::fromTheme(QStringLiteral("draw-arrow")), i18nc("@action:intoolbar Annotation tool", "Arrow"), this);
    KToggleAction *aRectangle = new KToggleAction(QIcon::fromTheme(QStringLiteral("draw-rectangle")), i18nc("@action:intoolbar Annotation tool", "Rectangle"), this);
    KToggleAction *aEllipse = new KToggleAction(QIcon::fromTheme(QStringLiteral("draw-ellipse")), i18nc("@action:intoolbar Annotation tool", "Ellipse"), this);
    KToggleAction *aPolygon = new KToggleAction(QIcon::fromTheme(QStringLiteral("draw-polyline")), i18nc("@action:intoolbar Annotation tool", "Polygon"), this);
    d->aGeomShapes = new ToggleActionMenu(i18nc("@action", "Geometrical shapes"), this);
    d->aGeomShapes->setEnabled(true); // Need to explicitly set this once, or refreshActions() in part.cpp will disable this action
#if KWIDGETSADDONS_VERSION < QT_VERSION_CHECK(5, 77, 0)
    d->aGeomShapes->setDelayed(false);
    d->aGeomShapes->setStickyMenu(false);
#else
    d->aGeomShapes->setPopupMode(QToolButton::MenuButtonPopup);
#endif
    d->aGeomShapes->addAction(aArrow);
    d->aGeomShapes->addAction(aStraightLine);
    d->aGeomShapes->addAction(aRectangle);
    d->aGeomShapes->addAction(aEllipse);
    d->aGeomShapes->addAction(aPolygon);
    d->aGeomShapes->setDefaultAction(aArrow);
    connect(d->aGeomShapes->menu(), &QMenu::triggered, d->aGeomShapes, &ToggleActionMenu::setDefaultAction);

    // The order in which the actions are added is relevant to connect
    // them to the correct toolId defined in tools.xml
    d->agTools = new QActionGroup(this);
    d->agTools->addAction(aHighlighter);
    d->agTools->addAction(aUnderline);
    d->agTools->addAction(aSquiggle);
    d->agTools->addAction(aStrikeout);
    d->agTools->addAction(aTypewriter);
    d->agTools->addAction(aInlineNote);
    d->agTools->addAction(aPopupNote);
    d->agTools->addAction(aFreehandLine);
    d->agTools->addAction(aArrow);
    d->agTools->addAction(aStraightLine);
    d->agTools->addAction(aRectangle);
    d->agTools->addAction(aEllipse);
    d->agTools->addAction(aPolygon);

    d->textTools.append(aHighlighter);
    d->textTools.append(aUnderline);
    d->textTools.append(aSquiggle);
    d->textTools.append(aStrikeout);

    int toolId = 1;
    const QList<QAction *> tools = d->agTools->actions();
    for (const auto &ann : tools) {
        // action group workaround: connecting to toggled instead of triggered
        connect(ann, &QAction::toggled, this, [this, toolId](bool checked) {
            if (checked)
                d->selectTool(toolId);
        });
        toolId++;
    }

    // Stamp action
<<<<<<< HEAD
    d->aStamp = new ToggleActionMenu(QIcon::fromTheme(QStringLiteral("tag")), i18nc("@action", "Stamp"), this);
#if KWIDGETSADDONS_VERSION < QT_VERSION_CHECK(5, 77, 0)
    d->aStamp->setDelayed(false);
    d->aStamp->setStickyMenu(false);
#else
    d->aStamp->setPopupMode(QToolButton::MenuButtonPopup);
#endif
    for (const auto &stamp : StampAnnotationWidget::defaultStamps) {
=======
    d->aStamp = new ToggleActionMenu(QIcon::fromTheme(QStringLiteral("tag")), QString(), this, ToggleActionMenu::MenuButtonPopup, ToggleActionMenu::ImplicitDefaultAction);
    d->aStamp->setText(i18nc("@action", "Stamp"));

    for (const auto &stamp : StampAnnotationWidget::defaultStamps()) {
>>>>>>> 05846601
        KToggleAction *ann = new KToggleAction(d->stampIcon(stamp.second), stamp.first, this);
        d->aStamp->addAction(ann);
        d->agTools->addAction(ann);
        // action group workaround: connecting to toggled instead of triggered
        // (because deselectAllAnnotationActions has to call triggered)
        connect(ann, &QAction::toggled, this, [this, stamp](bool checked) {
            if (checked)
                d->slotStampToolSelected(stamp.second);
        });
    }
    if (!d->aStamp->menu()->actions().isEmpty()) {
        d->aStamp->setDefaultAction(d->aStamp->menu()->actions().first());
    }
    connect(d->aStamp->menu(), &QMenu::triggered, d->aStamp, &ToggleActionMenu::setDefaultAction);

    // Quick annotations action
    d->aQuickTools = new KSelectAction(QIcon::fromTheme(QStringLiteral("draw-freehand")), i18nc("@action:intoolbar Show list of quick annotation tools", "Quick Annotations"), this);
    d->aQuickTools->setToolTip(i18nc("@info:tooltip", "Choose an annotation tool from the quick annotations"));
    d->aQuickTools->setToolBarMode(KSelectAction::MenuMode);
    d->aQuickTools->setEnabled(true); // required to ensure that populateQuickAnnotations is executed the first time
    d->populateQuickAnnotations();

    // Add to quick annotation action
    d->aAddToQuickTools = new QAction(QIcon::fromTheme(QStringLiteral("favorite")), i18nc("@action:intoolbar Add current annotation tool to the quick annotations list", "Add to Quick Annotations"), this);

    // Pin action
    d->aContinuousMode = new KToggleAction(QIcon::fromTheme(QStringLiteral("pin")), i18nc("@action:intoolbar When checked keep the current annotation tool active after use", "Keep Active"), this);
    d->aContinuousMode->setToolTip(i18nc("@info:tooltip", "Keep the annotation tool active after use"));
    d->aContinuousMode->setChecked(d->annotator->continuousMode());

    // Constrain angle action
    d->aConstrainRatioAndAngle =
        new KToggleAction(QIcon::fromTheme(QStringLiteral("snap-angle")), i18nc("@action When checked, line annotations are constrained to 15° steps, shape annotations to 1:1 ratio", "Constrain Ratio and Angle of Annotation Tools"), this);
    d->aConstrainRatioAndAngle->setChecked(d->annotator->constrainRatioAndAngleActive());

    // Annotation settings actions
    d->aColor = d->colorPickerAction(AnnotationActionHandlerPrivate::AnnotationColor::Color);
    d->aInnerColor = d->colorPickerAction(AnnotationActionHandlerPrivate::AnnotationColor::InnerColor);
    d->aFont = new QAction(QIcon::fromTheme(QStringLiteral("font-face")), i18nc("@action:intoolbar Current annotation config option", "Font"), this);
    d->aAdvancedSettings = new QAction(QIcon::fromTheme(QStringLiteral("settings-configure")), i18nc("@action:intoolbar Current annotation advanced settings", "Annotation Settings"), this);

    // Width list
    d->aWidth = new KSelectAction(QIcon::fromTheme(QStringLiteral("edit-line-width")), i18nc("@action:intoolbar Current annotation config option", "Line width"), this);
    d->aWidth->setToolBarMode(KSelectAction::MenuMode);
    for (auto width : d->widthStandardValues) {
        KToggleAction *ann = new KToggleAction(d->widthIcon(width), i18nc("@item:inlistbox", "Width %1", width), this);
        d->aWidth->addAction(ann);
        connect(ann, &QAction::triggered, this, [this, width]() { d->annotator->setAnnotationWidth(width); });
    }

    // Opacity list
    d->aOpacity = new KSelectAction(QIcon::fromTheme(QStringLiteral("edit-opacity")), i18nc("@action:intoolbar Current annotation config option", "Opacity"), this);
    d->aOpacity->setToolBarMode(KSelectAction::MenuMode);
    for (double opacity : d->opacityStandardValues) {
        KToggleAction *ann = new KToggleAction(GuiUtils::createOpacityIcon(opacity), QStringLiteral("%1\%").arg(opacity * 100), this);
        d->aOpacity->addAction(ann);
        connect(ann, &QAction::triggered, this, [this, opacity]() { d->annotator->setAnnotationOpacity(opacity); });
    }

    connect(d->aAddToQuickTools, &QAction::triggered, d->annotator, &PageViewAnnotator::addToQuickAnnotations);
    connect(d->aContinuousMode, &QAction::toggled, d->annotator, &PageViewAnnotator::setContinuousMode);
    connect(d->aConstrainRatioAndAngle, &QAction::toggled, d->annotator, &PageViewAnnotator::setConstrainRatioAndAngle);
    connect(d->aAdvancedSettings, &QAction::triggered, d->annotator, &PageViewAnnotator::slotAdvancedSettings);
    connect(d->aFont, &QAction::triggered, std::bind(&AnnotationActionHandlerPrivate::slotSelectAnnotationFont, d));

    // action group workaround: allows unchecking the currently selected annotation action.
    // Other parts of code dependent to this workaround are marked with "action group workaround".
    connect(d->agTools, &QActionGroup::triggered, this, [this](QAction *action) {
        if (action == d->agLastAction) {
            d->agLastAction = nullptr;
            d->agTools->checkedAction()->setChecked(false);
            d->selectTool(-1);
        } else {
            d->agLastAction = action;
            // Show the annotation toolbar whenever actions are triggered (e.g using shortcuts)
            d->aShowToolBar->setChecked(true);
        }
    });

    ac->addAction(QStringLiteral("mouse_toggle_annotate"), d->aShowToolBar);
    ac->addAction(QStringLiteral("hide_annotation_toolbar"), d->aHideToolBar);
    ac->addAction(QStringLiteral("annotation_highlighter"), aHighlighter);
    ac->addAction(QStringLiteral("annotation_underline"), aUnderline);
    ac->addAction(QStringLiteral("annotation_squiggle"), aSquiggle);
    ac->addAction(QStringLiteral("annotation_strike_out"), aStrikeout);
    ac->addAction(QStringLiteral("annotation_typewriter"), aTypewriter);
    ac->addAction(QStringLiteral("annotation_inline_note"), aInlineNote);
    ac->addAction(QStringLiteral("annotation_popup_note"), aPopupNote);
    ac->addAction(QStringLiteral("annotation_freehand_line"), aFreehandLine);
    ac->addAction(QStringLiteral("annotation_arrow"), aArrow);
    ac->addAction(QStringLiteral("annotation_straight_line"), aStraightLine);
    ac->addAction(QStringLiteral("annotation_rectangle"), aRectangle);
    ac->addAction(QStringLiteral("annotation_ellipse"), aEllipse);
    ac->addAction(QStringLiteral("annotation_polygon"), aPolygon);
    ac->addAction(QStringLiteral("annotation_geometrical_shape"), d->aGeomShapes);
    ac->addAction(QStringLiteral("annotation_stamp"), d->aStamp);
    ac->addAction(QStringLiteral("annotation_favorites"), d->aQuickTools);
    ac->addAction(QStringLiteral("annotation_bookmark"), d->aAddToQuickTools);
    ac->addAction(QStringLiteral("annotation_settings_pin"), d->aContinuousMode);
    ac->addAction(QStringLiteral("annotation_constrain_ratio_angle"), d->aConstrainRatioAndAngle);
    ac->addAction(QStringLiteral("annotation_settings_width"), d->aWidth);
    ac->addAction(QStringLiteral("annotation_settings_color"), d->aColor);
    ac->addAction(QStringLiteral("annotation_settings_inner_color"), d->aInnerColor);
    ac->addAction(QStringLiteral("annotation_settings_opacity"), d->aOpacity);
    ac->addAction(QStringLiteral("annotation_settings_font"), d->aFont);
    ac->addAction(QStringLiteral("annotation_settings_advanced"), d->aAdvancedSettings);

    ac->setDefaultShortcut(d->aShowToolBar, Qt::Key_F6);
    ac->setDefaultShortcut(aHighlighter, Qt::ALT | Qt::Key_1);
    ac->setDefaultShortcut(aUnderline, Qt::ALT | Qt::Key_2);
    ac->setDefaultShortcut(aSquiggle, Qt::ALT | Qt::Key_3);
    ac->setDefaultShortcut(aStrikeout, Qt::ALT | Qt::Key_4);
    ac->setDefaultShortcut(aTypewriter, Qt::ALT | Qt::Key_5);
    ac->setDefaultShortcut(aInlineNote, Qt::ALT | Qt::Key_6);
    ac->setDefaultShortcut(aPopupNote, Qt::ALT | Qt::Key_7);
    ac->setDefaultShortcut(aFreehandLine, Qt::ALT | Qt::Key_8);
    ac->setDefaultShortcut(aArrow, Qt::ALT | Qt::Key_9);
    ac->setDefaultShortcut(aRectangle, Qt::ALT | Qt::Key_0);
    ac->setDefaultShortcut(d->aAddToQuickTools, QKeySequence(Qt::CTRL | Qt::SHIFT | Qt::Key_B));
    d->updateConfigActions();
}

AnnotationActionHandler::~AnnotationActionHandler()
{
    // delete the private data storage structure
    delete d;
}

void AnnotationActionHandler::setupAnnotationToolBarVisibilityAction()
{
    // find the main window associated to the toggle toolbar action
    QList<QWidget *> widgets = d->aShowToolBar->associatedWidgets();
    auto itMainWindow = std::find_if(widgets.begin(), widgets.end(), [](const QWidget *widget) { return qobject_cast<const KParts::MainWindow *>(widget) != nullptr; });
    Q_ASSERT(itMainWindow != widgets.end());
    KParts::MainWindow *mw = qobject_cast<KParts::MainWindow *>(*itMainWindow);
    // ensure that the annotation toolbar has been created and retrieve it
    QList<KToolBar *> toolbars = mw->toolBars();
    auto itToolBar = std::find_if(toolbars.begin(), toolbars.end(), [](const KToolBar *toolBar) { return toolBar->objectName() == QStringLiteral("annotationToolBar"); });
    Q_ASSERT(itToolBar != toolbars.end());
    KToolBar *annotationToolBar = mw->toolBar(QStringLiteral("annotationToolBar"));
    d->aShowToolBar->setChecked(annotationToolBar->isVisible());
    connect(annotationToolBar, &QToolBar::visibilityChanged, d->aShowToolBar, &QAction::setChecked, Qt::UniqueConnection);
    connect(d->aShowToolBar, &QAction::toggled, annotationToolBar, &KToolBar::setVisible, Qt::UniqueConnection);
    connect(d->aShowToolBar, &QAction::toggled, this, [this](bool checked) { d->slotToolBarVisibilityChanged(checked); });
}

void AnnotationActionHandler::reparseBuiltinToolsConfig()
{
    d->parseTool(d->selectedTool);
}

void AnnotationActionHandler::reparseQuickToolsConfig()
{
    d->populateQuickAnnotations();
}

void AnnotationActionHandler::setToolsEnabled(bool on)
{
    const QList<QAction *> tools = d->agTools->actions();
    for (QAction *ann : tools) {
        ann->setEnabled(on);
    }
    d->aQuickTools->setEnabled(on);
    d->aGeomShapes->setEnabled(on);
    d->aStamp->setEnabled(on);
    d->aContinuousMode->setEnabled(on);
}

void AnnotationActionHandler::setTextToolsEnabled(bool on)
{
    d->textToolsEnabled = on;
    for (QAction *ann : qAsConst(d->textTools)) {
        ann->setEnabled(on);
    }
    for (QAction *ann : qAsConst(d->textQuickTools)) {
        ann->setEnabled(on);
    }
}

void AnnotationActionHandler::deselectAllAnnotationActions()
{
    QAction *checkedAction = d->agTools->checkedAction();
    if (checkedAction) {
        checkedAction->trigger(); // action group workaround: using trigger instead of setChecked
    }
}

#include "moc_annotationactionhandler.cpp"<|MERGE_RESOLUTION|>--- conflicted
+++ resolved
@@ -585,7 +585,6 @@
     }
 
     // Stamp action
-<<<<<<< HEAD
     d->aStamp = new ToggleActionMenu(QIcon::fromTheme(QStringLiteral("tag")), i18nc("@action", "Stamp"), this);
 #if KWIDGETSADDONS_VERSION < QT_VERSION_CHECK(5, 77, 0)
     d->aStamp->setDelayed(false);
@@ -593,13 +592,7 @@
 #else
     d->aStamp->setPopupMode(QToolButton::MenuButtonPopup);
 #endif
-    for (const auto &stamp : StampAnnotationWidget::defaultStamps) {
-=======
-    d->aStamp = new ToggleActionMenu(QIcon::fromTheme(QStringLiteral("tag")), QString(), this, ToggleActionMenu::MenuButtonPopup, ToggleActionMenu::ImplicitDefaultAction);
-    d->aStamp->setText(i18nc("@action", "Stamp"));
-
     for (const auto &stamp : StampAnnotationWidget::defaultStamps()) {
->>>>>>> 05846601
         KToggleAction *ann = new KToggleAction(d->stampIcon(stamp.second), stamp.first, this);
         d->aStamp->addAction(ann);
         d->agTools->addAction(ann);
