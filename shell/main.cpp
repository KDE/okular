--- conflicted
+++ resolved
@@ -13,8 +13,6 @@
  ***************************************************************************/
 
 #include "shell.h"
-<<<<<<< HEAD
-
 
 #include <klocale.h>
 #include <QtDBus/qdbusinterface.h>
@@ -25,111 +23,10 @@
 #include <KLocalizedString>
 #include <QCommandLineParser>
 #include <QCommandLineOption>
-=======
-#include <kapplication.h>
-#include <kcmdlineargs.h>
->>>>>>> 13395f47
 #include "aboutdata.h"
 #include "okular_main.h"
 #include "shellutils.h"
 
-<<<<<<< HEAD
-#include <kapplication.h>
-
-static bool attachUniqueInstance(QCommandLineParser* args)
-{
-    if (!args->isSet("unique") || args->positionalArguments().count() != 1)
-        return false;
-
-    QDBusInterface iface("org.kde.okular", "/okular", "org.kde.okular");
-    QDBusInterface iface2("org.kde.okular", "/okularshell", "org.kde.okular");
-    if (!iface.isValid() || !iface2.isValid())
-        return false;
-
-    if (args->isSet("print"))
-        iface.call("enableStartWithPrint");
-    if (args->isSet("page"))
-        iface.call("openDocument", ShellUtils::urlFromArg(args->positionalArguments().at(0), ShellUtils::qfileExistFunc(), args->value("page")).url());
-    else
-        iface.call("openDocument", ShellUtils::urlFromArg(args->positionalArguments().at(0), ShellUtils::qfileExistFunc()).url());
-    if (args->isSet("raise")) {
-        iface2.call("tryRaise");
-    }
-
-    return true;
-}
-
-// Ask an existing non-unique instance to open new tabs
-static bool attachExistingInstance( QCommandLineParser* args )
-{
-    if ( args->positionalArguments().count() < 1 )
-        return false;
-
-    const QStringList services = QDBusConnection::sessionBus().interface()->registeredServiceNames().value();
-
-    // Don't match the service without trailing "-" (unique instance)
-    const QString pattern = "org.kde.okular-";
-    const QString myPid = QString::number( kapp->applicationPid() );
-    QScopedPointer<QDBusInterface> bestService;
-    const int desktop = KWindowSystem::currentDesktop();
-
-    // Select the first instance that isn't us (metric may change in future)
-    foreach ( const QString& service, services )
-    {
-        if ( service.startsWith(pattern) && !service.endsWith( myPid ) )
-        {
-            bestService.reset( new QDBusInterface(service, "/okularshell", "org.kde.okular") );
-
-            // Find a window that can handle our documents
-            const QDBusReply<bool> reply = bestService->call( "canOpenDocs", args->positionalArguments().count(), desktop );
-            if( reply.isValid() && reply.value() )
-                break;
-
-            bestService.reset();
-        }
-    }
-
-    if ( !bestService )
-        return false;
-
-    foreach ( QString arg, args->positionalArguments() )
-    {
-        // Copy stdin to temporary file which can be opened by the existing
-        // window. The temp file is automatically deleted after it has been
-        // opened. Not sure if this behavior is safe on all platforms.
-        QScopedPointer<QTemporaryFile> tempFile;
-        if( arg == "-" )
-        {
-            tempFile.reset( new QTemporaryFile );
-            QFile stdinFile;
-            if( !tempFile->open() || !stdinFile.open(stdin,QIODevice::ReadOnly) )
-                return false;
-
-            const size_t bufSize = 1024*1024;
-            QScopedPointer<char,QScopedPointerArrayDeleter<char> > buf( new char[bufSize] );
-            size_t bytes;
-            do
-            {
-                bytes = stdinFile.read( buf.data(), bufSize );
-                tempFile->write( buf.data(), bytes );
-            } while( bytes != 0 );
-
-            arg = tempFile->fileName();
-        }
-
-        // Returns false if it can't fit another document
-        const QDBusReply<bool> reply = bestService->call( "openDocument", arg );
-        if( !reply.isValid() || !reply.value() )
-        return false;
-    }
-
-    bestService->call( "tryRaise" );
-
-    return true;
-}
-
-=======
->>>>>>> 13395f47
 int main(int argc, char** argv)
 {
     KAboutData aboutData = okularAboutData();
@@ -162,41 +59,10 @@
     else
     {
         // no session.. just start up normally
-<<<<<<< HEAD
-
-        // try to attach to existing session, unique or not
-        if (attachUniqueInstance(&parser) || attachExistingInstance(&parser))
-        {
-            
-            return 0;
-        }
-
-        if (parser.isSet( "unique" ) && parser.positionalArguments().count() > 1)
-        {
-            QTextStream stream(stderr);
-            stream << i18n( "Error: Can't open more than one document with the --unique switch" ) << endl;
-            return -1;
-        }
-        else
-        {
-            Shell* shell = new Shell( &parser );
-            shell->show();
-            for ( int i = 0; i < parser.positionalArguments().count(); )
-            {
-                if ( shell->openDocument( parser.positionalArguments().at(i)) )
-                    ++i;
-                else
-                {
-                    shell = new Shell( &parser );
-                    shell->show();
-                }
-            }
-=======
-        KCmdLineArgs *args = KCmdLineArgs::parsedArgs();
         QStringList paths;
-        for ( int i = 0; i < args->count(); ++i )
-            paths << args->arg(i);
-        Okular::Status status = Okular::main(paths, ShellUtils::serializeOptions(*args));
+        for ( int i = 0; i < parser.positionalArguments().count(); ++i )
+            paths << parser.positionalArguments().at(i);
+        Okular::Status status = Okular::main(paths, ShellUtils::serializeOptions(parser));
         switch (status)
         {
             case Okular::Error:
@@ -206,7 +72,6 @@
             case Okular::Success:
                 // Do nothing
                 break;
->>>>>>> 13395f47
         }
     }
 
