--- conflicted
+++ resolved
@@ -367,7 +367,7 @@
     <value key="KDE::forum">251</value>
   </custom>
   <releases>
-<<<<<<< HEAD
+    <release version="22.04.2" date="2022-06-09"/>
     <release version="22.04.1" date="2022-05-12">
       <artifacts>
         <artifact type="binary" platform="x86_64-windows-msvc">
@@ -377,10 +377,6 @@
         </artifact>
       </artifacts>
     </release>
-=======
-    <release version="22.04.2" date="2022-06-09"/>
-    <release version="22.04.1" date="2022-05-12"/>
->>>>>>> 1e6ee25f
     <release version="22.04.0" date="2022-04-21"/>
     <release version="21.12.3" date="2022-03-03">
       <artifacts>
