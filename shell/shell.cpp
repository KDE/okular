/***************************************************************************
 *   Copyright (C) 2002 by Wilco Greven <greven@kde.org>                   *
 *   Copyright (C) 2002 by Chris Cheney <ccheney@cheney.cx>                *
 *   Copyright (C) 2003 by Benjamin Meyer <benjamin@csh.rit.edu>           *
 *   Copyright (C) 2003-2004 by Christophe Devriese                        *
 *                         <Christophe.Devriese@student.kuleuven.ac.be>    *
 *   Copyright (C) 2003 by Laurent Montel <montel@kde.org>                 *
 *   Copyright (C) 2003-2004 by Albert Astals Cid <aacid@kde.org>          *
 *   Copyright (C) 2003 by Luboš Luňák <l.lunak@kde.org>                   *
 *   Copyright (C) 2003 by Malcolm Hunter <malcolm.hunter@gmx.co.uk>       *
 *   Copyright (C) 2004 by Dominique Devriese <devriese@kde.org>           *
 *   Copyright (C) 2004 by Dirk Mueller <mueller@kde.org>                  *
 *   Copyright (C) 2017    Klarälvdalens Datakonsult AB, a KDAB Group      *
 *                         company, info@kdab.com. Work sponsored by the   *
 *                         LiMux project of the city of Munich             *
 *                                                                         *
 *   This program is free software; you can redistribute it and/or modify  *
 *   it under the terms of the GNU General Public License as published by  *
 *   the Free Software Foundation; either version 2 of the License, or     *
 *   (at your option) any later version.                                   *
 ***************************************************************************/

#include "shell.h"

// qt/kde includes
#include <QDesktopWidget>
#include <QTimer>
#include <QDBusConnection>
#include <QMenuBar>
#include <QApplication>
#include <QFileDialog>
#include <KPluginLoader>
#include <KMessageBox>
#include <QMimeType>
#include <QMimeDatabase>
#include <KStandardAction>
#include <KToolBar>
#include <KRecentFilesAction>
#include <KServiceTypeTrader>
#include <KToggleFullScreenAction>
#include <KActionCollection>
#include <KWindowSystem>
#include <QTabWidget>
#include <KXMLGUIFactory>
#include <QDragMoveEvent>
#include <QTabBar>
#include <KConfigGroup>
#include <KUrlMimeData>
#include <KLocalizedString>
#include <KSharedConfig>
#include <KIO/Global>
#ifdef WITH_KACTIVITIES
#include <KActivities/ResourceInstance>
#endif

// local includes
#include "kdocumentviewer.h"
#include "../interfaces/viewerinterface.h"
#include "shellutils.h"

static const char *shouldShowMenuBarComingFromFullScreen = "shouldShowMenuBarComingFromFullScreen";
static const char *shouldShowToolBarComingFromFullScreen = "shouldShowToolBarComingFromFullScreen";

static const char* const SESSION_URL_KEY = "Urls";
static const char* const SESSION_TAB_KEY = "ActiveTab";

Shell::Shell( const QString &serializedOptions )
  : KParts::MainWindow(), m_menuBarWasShown(true), m_toolBarWasShown(true)
#ifndef Q_OS_WIN
    , m_activityResource(nullptr)
#endif
    , m_isValid(true)
{
  setObjectName( QStringLiteral( "okular::Shell#" ) );
  setContextMenuPolicy( Qt::NoContextMenu );
  // otherwise .rc file won't be found by unit test
  setComponentName(QStringLiteral("okular"), QString());
  // set the shell's ui resource file
  setXMLFile(QStringLiteral("shell.rc"));
  m_fileformatsscanned = false;
  m_showMenuBarAction = nullptr;
  // this routine will find and load our Part.  it finds the Part by
  // name which is a bad idea usually.. but it's alright in this
  // case since our Part is made for this Shell
  KPluginLoader loader(QStringLiteral("okularpart"));
  m_partFactory = loader.factory();
  if (!m_partFactory)
  {
    // if we couldn't find our Part, we exit since the Shell by
    // itself can't do anything useful
    m_isValid = false;
    KMessageBox::error(this, i18n("Unable to find the Okular component: %1", loader.errorString()));
    return;
  }

  // now that the Part plugin is loaded, create the part
  KParts::ReadWritePart* const firstPart = m_partFactory->create< KParts::ReadWritePart >( this );
  if (firstPart)
  {
    // Setup tab bar
    m_tabWidget = new QTabWidget( this );
    m_tabWidget->setTabsClosable( true );
    m_tabWidget->setElideMode( Qt::ElideRight );
    m_tabWidget->tabBar()->hide();
    m_tabWidget->setDocumentMode( true );
    m_tabWidget->setMovable( true );

    m_tabWidget->setAcceptDrops(true);
    m_tabWidget->installEventFilter(this);

    connect( m_tabWidget, &QTabWidget::currentChanged, this, &Shell::setActiveTab );
    connect( m_tabWidget, &QTabWidget::tabCloseRequested, this, &Shell::closeTab );
    connect( m_tabWidget->tabBar(), &QTabBar::tabMoved, this, &Shell::moveTabData );

    setCentralWidget( m_tabWidget );

    // then, setup our actions
    setupActions();
    connect( QCoreApplication::instance(), &QCoreApplication::aboutToQuit, this, &QObject::deleteLater );
    // and integrate the part's GUI with the shell's
    setupGUI(Keys | ToolBar | Save);
    createGUI(firstPart);
    connectPart( firstPart );

    m_tabs.append( firstPart );
    m_tabWidget->addTab( firstPart->widget(), QString() );

    readSettings();

    m_unique = ShellUtils::unique(serializedOptions);
    if (m_unique)
    {
        m_unique = QDBusConnection::sessionBus().registerService(QStringLiteral("org.kde.okular"));
        if (!m_unique)
            KMessageBox::information(this, i18n("There is already a unique Okular instance running. This instance won't be the unique one."));
    }
    else
    {
        QString serviceName = QStringLiteral("org.kde.okular-") + QString::number(qApp->applicationPid());
        QDBusConnection::sessionBus().registerService(serviceName);
    }
    if (ShellUtils::noRaise(serializedOptions))
    {
        setAttribute(Qt::WA_ShowWithoutActivating);
    }

    QDBusConnection::sessionBus().registerObject(QStringLiteral("/okularshell"), this, QDBusConnection::ExportScriptableSlots);
  }
  else
  {
    m_isValid = false;
    KMessageBox::error(this, i18n("Unable to find the Okular component."));
  }
}

bool Shell::eventFilter(QObject *obj, QEvent *event)
{
    Q_UNUSED(obj);

    QDragMoveEvent* dmEvent = dynamic_cast<QDragMoveEvent*>(event);
    if (dmEvent) {
        bool accept = dmEvent->mimeData()->hasUrls();
        event->setAccepted(accept);
        return accept;
    }

    QDropEvent* dEvent = dynamic_cast<QDropEvent*>(event);
    if (dEvent) {
        const QList<QUrl> list = KUrlMimeData::urlsFromMimeData(dEvent->mimeData());
        handleDroppedUrls(list);
        dEvent->setAccepted(true);
        return true;
    }
    return false;
}

bool Shell::isValid() const
{
    return m_isValid;
}

void Shell::showOpenRecentMenu()
{
    m_recent->menu()->popup(QCursor::pos());
}

Shell::~Shell()
{
    if( !m_tabs.empty() )
    {
        writeSettings();
        for( QList<TabState>::iterator it = m_tabs.begin(); it != m_tabs.end(); ++it )
        {
           it->part->closeUrl( false );
        }
        m_tabs.clear();
    }
    if (m_unique)
        QDBusConnection::sessionBus().unregisterService(QStringLiteral("org.kde.okular"));

    delete m_tabWidget;
}

// Open a new document if we have space for it
// This can hang if called on a unique instance and openUrl pops a messageBox
bool Shell::openDocument( const QUrl& url, const QString &serializedOptions )
{
    if( m_tabs.size() <= 0 )
       return false;

    KParts::ReadWritePart* const part = m_tabs[0].part;

    // Return false if we can't open new tabs and the only part is occupied
    if ( !dynamic_cast<Okular::ViewerInterface*>(part)->openNewFilesInTabs()
         && !part->url().isEmpty()
         && !ShellUtils::unique(serializedOptions))
    {
        return false;
    }

    openUrl( url, serializedOptions );

    return true;
}

bool Shell::openDocument( const QString& urlString, const QString &serializedOptions )
{
    return openDocument(QUrl(urlString), serializedOptions);
}

bool Shell::canOpenDocs( int numDocs, int desktop )
{
   if( m_tabs.size() <= 0 || numDocs <= 0 || m_unique )
      return false;

   KParts::ReadWritePart* const part = m_tabs[0].part;
   const bool allowTabs = dynamic_cast<Okular::ViewerInterface*>(part)->openNewFilesInTabs();

   if( !allowTabs && (numDocs > 1 || !part->url().isEmpty()) )
      return false;

   const KWindowInfo winfo( window()->effectiveWinId(), KWindowSystem::WMDesktop );
   if( winfo.desktop() != desktop )
      return false;

   return true;
}

void Shell::openUrl( const QUrl & url, const QString &serializedOptions )
{
    const int activeTab = m_tabWidget->currentIndex();
    if ( activeTab < m_tabs.size() )
    {
        KParts::ReadWritePart* const activePart = m_tabs[activeTab].part;
        if( !activePart->url().isEmpty() )
        {
            if( m_unique )
            {
                applyOptionsToPart( activePart, serializedOptions );
                activePart->openUrl( url );
            }
            else
            {
                if( dynamic_cast<Okular::ViewerInterface *>(activePart)->openNewFilesInTabs() )
                {
                    openNewTab( url, serializedOptions );
                }
                else
                {
                    Shell* newShell = new Shell( serializedOptions );
                    newShell->show();
                    newShell->openUrl( url, serializedOptions );
                }
            }
        }
        else
        {
            m_tabWidget->setTabText( activeTab, url.fileName() );
            applyOptionsToPart( activePart, serializedOptions );
            bool openOk = activePart->openUrl( url );
            const bool isstdin = url.fileName() == QLatin1String( "-" ) || url.scheme() == QLatin1String( "fd" );
            if ( !isstdin )
            {
                if ( openOk )
                {
#ifdef WITH_KACTIVITIES
                    if ( !m_activityResource )
                        m_activityResource = new KActivities::ResourceInstance( window()->winId(), this );

                    m_activityResource->setUri( url );
#endif
                    m_recent->addUrl( url );
                }
                else
                    m_recent->removeUrl( url );
            }
        }
    }
}

void Shell::closeUrl()
{
    closeTab( m_tabWidget->currentIndex() );
}

void Shell::readSettings()
{
    m_recent->loadEntries( KSharedConfig::openConfig()->group( "Recent Files" ) );
    m_recent->setEnabled( true ); // force enabling

    const KConfigGroup group = KSharedConfig::openConfig()->group( "Desktop Entry" );
    bool fullScreen = group.readEntry( "FullScreen", false );
    setFullScreen( fullScreen );

    if (fullScreen)
    {
        m_menuBarWasShown = group.readEntry( shouldShowMenuBarComingFromFullScreen, true );
        m_toolBarWasShown = group.readEntry( shouldShowToolBarComingFromFullScreen, true );
    }
}

void Shell::writeSettings()
{
    m_recent->saveEntries( KSharedConfig::openConfig()->group( "Recent Files" ) );
    KConfigGroup group = KSharedConfig::openConfig()->group( "Desktop Entry" );
    group.writeEntry( "FullScreen", m_fullScreenAction->isChecked() );
    if (m_fullScreenAction->isChecked())
    {
        group.writeEntry( shouldShowMenuBarComingFromFullScreen, m_menuBarWasShown );
        group.writeEntry( shouldShowToolBarComingFromFullScreen, m_toolBarWasShown );
    }
    KSharedConfig::openConfig()->sync();
}

void Shell::setupActions()
{
  KStandardAction::open(this, SLOT(fileOpen()), actionCollection());
  m_recent = KStandardAction::openRecent( this, SLOT(openUrl(QUrl)), actionCollection() );
  m_recent->setToolBarMode( KRecentFilesAction::MenuMode );
  connect( m_recent, &QAction::triggered, this, &Shell::showOpenRecentMenu );
  m_recent->setToolTip( i18n("Click to open a file\nClick and hold to open a recent file") );
  m_recent->setWhatsThis( i18n( "<b>Click</b> to open a file or <b>Click and hold</b> to select a recent file" ) );
  m_printAction = KStandardAction::print( this, SLOT(print()), actionCollection() );
  m_printAction->setEnabled( false );
  m_closeAction = KStandardAction::close( this, SLOT(closeUrl()), actionCollection() );
  m_closeAction->setEnabled( false );
  KStandardAction::quit(this, SLOT(close()), actionCollection());

  setStandardToolBarMenuEnabled(true);

  m_showMenuBarAction = KStandardAction::showMenubar( this, SLOT(slotShowMenubar()), actionCollection());
  m_fullScreenAction = KStandardAction::fullScreen( this, SLOT(slotUpdateFullScreen()), this,actionCollection() );

  m_nextTabAction = actionCollection()->addAction(QStringLiteral("tab-next"));
  m_nextTabAction->setText( i18n("Next Tab") );
  actionCollection()->setDefaultShortcuts(m_nextTabAction, KStandardShortcut::tabNext());
  m_nextTabAction->setEnabled( false );
  connect( m_nextTabAction, &QAction::triggered, this, &Shell::activateNextTab );

  m_prevTabAction = actionCollection()->addAction(QStringLiteral("tab-previous"));
  m_prevTabAction->setText( i18n("Previous Tab") );
  actionCollection()->setDefaultShortcuts(m_prevTabAction, KStandardShortcut::tabPrev());
  m_prevTabAction->setEnabled( false );
  connect( m_prevTabAction, &QAction::triggered, this, &Shell::activatePrevTab );
}

void Shell::saveProperties(KConfigGroup &group)
{
    if ( !m_isValid ) // part couldn't be loaded, nothing to save
        return;

    // Gather lists of settings to preserve
    QStringList urls;
    for( int i = 0; i < m_tabs.size(); ++i )
    {
        urls.append( m_tabs[i].part->url().url() );
    }
    group.writePathEntry( SESSION_URL_KEY, urls );
    group.writeEntry( SESSION_TAB_KEY, m_tabWidget->currentIndex() );
}

void Shell::readProperties(const KConfigGroup &group)
{
    // Reopen documents based on saved settings
    QStringList urls = group.readPathEntry( SESSION_URL_KEY, QStringList() );
    int desiredTab = group.readEntry<int>( SESSION_TAB_KEY, 0 );

    while( !urls.isEmpty() )
    {
        openUrl( QUrl(urls.takeFirst()) );
    }

    if( desiredTab < m_tabs.size() )
    {
        setActiveTab( desiredTab );
    }
}

QStringList Shell::fileFormats() const
{
    QStringList supportedPatterns;

    QString constraint( QStringLiteral("(Library == 'okularpart')") );
    QLatin1String basePartService( "KParts/ReadOnlyPart" );
    KService::List offers = KServiceTypeTrader::self()->query( basePartService, constraint );
    KService::List::ConstIterator it = offers.constBegin(), itEnd = offers.constEnd();
    for ( ; it != itEnd; ++it )
    {
        KService::Ptr service = *it;
        QStringList mimeTypes = service->mimeTypes();

        supportedPatterns += mimeTypes;
    }

    return supportedPatterns;
}

void Shell::fileOpen()
{
	// this slot is called whenever the File->Open menu is selected,
	// the Open shortcut is pressed (usually CTRL+O) or the Open toolbar
	// button is clicked
    const int activeTab = m_tabWidget->currentIndex();
    if ( !m_fileformatsscanned )
    {
        const KDocumentViewer* const doc = qobject_cast<KDocumentViewer*>(m_tabs[activeTab].part);
        if ( doc )
            m_fileformats = doc->supportedMimeTypes();

        if ( m_fileformats.isEmpty() )
            m_fileformats = fileFormats();

        m_fileformatsscanned = true;
    }

    QUrl startDir;
    const KParts::ReadWritePart* const curPart = m_tabs[activeTab].part;
    if ( curPart->url().isLocalFile() )
        startDir = KIO::upUrl(curPart->url());

    QPointer<QFileDialog> dlg( new QFileDialog( this ));
    dlg->setDirectoryUrl( startDir );
    dlg->setAcceptMode( QFileDialog::AcceptOpen );
    dlg->setOption( QFileDialog::HideNameFilterDetails, true );
    dlg->setFileMode( QFileDialog::ExistingFiles );   // Allow selection of more than one file

    QMimeDatabase mimeDatabase;
    QSet<QString> globPatterns;
    QMap<QString, QStringList> namedGlobs;
    foreach ( const QString &mimeName, m_fileformats ) {
        QMimeType mimeType = mimeDatabase.mimeTypeForName( mimeName );
        const QStringList globs( mimeType.globPatterns() );
        if ( globs.isEmpty() ) {
            continue;
        }

        globPatterns.unite( globs.toSet() ) ;

        namedGlobs[ mimeType.comment() ].append( globs );

    }
    QStringList namePatterns;
    foreach( const QString &name, namedGlobs.keys()) {
        namePatterns.append( name +
                             QStringLiteral(" (") +
                             namedGlobs[name].join( QLatin1Char(' ') ) +
                             QStringLiteral(")")
                           );
    }

    namePatterns.prepend( i18n("All files (*)") );
    namePatterns.prepend( i18n("All supported files (%1)", globPatterns.toList().join( QLatin1Char(' ') ) ) );
    dlg->setNameFilters( namePatterns );

    dlg->setWindowTitle( i18n("Open Document") );
    if ( dlg->exec() && dlg ) {
        foreach(const QUrl& url, dlg->selectedUrls())
        {
            openUrl( url );
        }
    }

    if ( dlg ) {
        delete dlg.data();
    }
}

void Shell::tryRaise()
{
    KWindowSystem::forceActiveWindow( window()->effectiveWinId() );
}

// only called when starting the program
void Shell::setFullScreen( bool useFullScreen )
{
    if( useFullScreen )
        setWindowState( windowState() | Qt::WindowFullScreen ); // set
    else
        setWindowState( windowState() & ~Qt::WindowFullScreen ); // reset
}

void Shell::setCaption( const QString &caption )
{
    bool modified = false;

    const int activeTab = m_tabWidget->currentIndex();
    if ( activeTab >= 0 && activeTab < m_tabs.size() )
    {
        KParts::ReadWritePart* const activePart = m_tabs[activeTab].part;
        QString tabCaption = activePart->url().fileName();
        if ( activePart->isModified() ) {
            modified = true;
            if ( !tabCaption.isEmpty() ) {
                tabCaption.append( QStringLiteral( " *" ) );
            }
        }

        m_tabWidget->setTabText( activeTab, tabCaption );
    }

    setCaption( caption, modified );
}

void Shell::showEvent(QShowEvent *e)
{
    if (!menuBar()->isNativeMenuBar() && m_showMenuBarAction)
        m_showMenuBarAction->setChecked( menuBar()->isVisible() );

    KParts::MainWindow::showEvent(e);
}

void Shell::slotUpdateFullScreen()
{
    if(m_fullScreenAction->isChecked())
    {
      m_menuBarWasShown = !menuBar()->isHidden();
      menuBar()->hide();

      m_toolBarWasShown = !toolBar()->isHidden();
      toolBar()->hide();

      KToggleFullScreenAction::setFullScreen(this, true);
    }
    else
    {
      if (m_menuBarWasShown)
      {
        menuBar()->show();
      }
      if (m_toolBarWasShown)
      {
        toolBar()->show();
      }
      KToggleFullScreenAction::setFullScreen(this, false);
    }
}

void Shell::slotShowMenubar()
{
    if ( menuBar()->isHidden() )
        menuBar()->show();
    else
        menuBar()->hide();
}

QSize Shell::sizeHint() const
{
    return QApplication::desktop()->availableGeometry( this ).size() * 0.75;
}

bool Shell::queryClose()
{
    if (m_tabs.count() > 1)
    {
<<<<<<< HEAD
        const QString dontAskAgainName = QStringLiteral("ShowTabWarning");
        KMessageBox::ButtonCode dummy;
=======
        const QString dontAskAgainName = "ShowTabWarning";
        KMessageBox::ButtonCode dummy = KMessageBox::Yes;
>>>>>>> cf7d847a
        if (shouldBeShownYesNo(dontAskAgainName, dummy))
        {
            QDialog *dialog = new QDialog(this);
            dialog->setWindowTitle(i18n("Confirm Close"));

            QDialogButtonBox *buttonBox = new QDialogButtonBox(dialog);
            buttonBox->setStandardButtons(QDialogButtonBox::Yes | QDialogButtonBox::No);
            KGuiItem::assign(buttonBox->button(QDialogButtonBox::Yes), KGuiItem(i18n("Close Tabs"), QStringLiteral("tab-close")));
            KGuiItem::assign(buttonBox->button(QDialogButtonBox::No), KStandardGuiItem::cancel());


            bool checkboxResult = true;
            const int result = KMessageBox::createKMessageBox(dialog, buttonBox, QMessageBox::Question,
                                                i18n("You are about to close %1 tabs. Are you sure you want to continue?", m_tabs.count()), QStringList(),
                                                i18n("Warn me when I attempt to close multiple tabs"),
                                                &checkboxResult, KMessageBox::Notify);

            if (!checkboxResult)
            {
                saveDontShowAgainYesNo(dontAskAgainName, dummy);
            }

            if (result != QDialogButtonBox::Yes)
            {
                return false;
            }
        }
    }

    for( int i = 0; i < m_tabs.size(); ++i )
    {
        KParts::ReadWritePart* const part = m_tabs[i].part;

        // To resolve confusion about multiple modified docs, switch to relevant tab
        if( part->isModified() )
            setActiveTab( i );

        if( !part->queryClose() )
           return false;
    }
    return true;
}

void Shell::setActiveTab( int tab )
{
    m_tabWidget->setCurrentIndex( tab );
    createGUI( m_tabs[tab].part );
    m_printAction->setEnabled( m_tabs[tab].printEnabled );
    m_closeAction->setEnabled( m_tabs[tab].closeEnabled );
}

void Shell::closeTab( int tab )
{
    KParts::ReadWritePart* const part = m_tabs[tab].part;
    if( part->closeUrl() && m_tabs.count() > 1 )
    {
        if( part->factory() )
            part->factory()->removeClient( part );
        part->disconnect();
        part->deleteLater();
        m_tabs.removeAt( tab );
        m_tabWidget->removeTab( tab );

        if( m_tabWidget->count() == 1 )
        {
            m_tabWidget->tabBar()->hide();
            m_nextTabAction->setEnabled( false );
            m_prevTabAction->setEnabled( false );
        }
    }

}

void Shell::openNewTab( const QUrl& url, const QString &serializedOptions )
{
    // Tabs are hidden when there's only one, so show it
    if( m_tabs.size() == 1 )
    {
        m_tabWidget->tabBar()->show();
        m_nextTabAction->setEnabled( true );
        m_prevTabAction->setEnabled( true );
    }

    const int newIndex = m_tabs.size();

    // Make new part
    m_tabs.append( m_partFactory->create<KParts::ReadWritePart>(this) );
    connectPart( m_tabs[newIndex].part );

    // Update GUI
    KParts::ReadWritePart* const part = m_tabs[newIndex].part;
    m_tabWidget->addTab( part->widget(), url.fileName() );

    applyOptionsToPart(part, serializedOptions);

    int previousActiveTab = m_tabWidget->currentIndex();
    setActiveTab( m_tabs.size() - 1 );

    if( part->openUrl(url) )
        m_recent->addUrl( url );
    else
        setActiveTab( previousActiveTab );
}

void Shell::applyOptionsToPart( QObject* part, const QString &serializedOptions )
{
    KDocumentViewer* const doc = qobject_cast<KDocumentViewer*>(part);
    const QString find = ShellUtils::find(serializedOptions);
    if ( ShellUtils::startInPresentation(serializedOptions) )
        doc->startPresentation();
    if ( ShellUtils::showPrintDialog(serializedOptions) )
        QMetaObject::invokeMethod( part, "enableStartWithPrint" );
    if ( ShellUtils::showPrintDialogAndExit(serializedOptions) )
        QMetaObject::invokeMethod( part, "enableExitAfterPrint" );
    if(!find.isEmpty())
        QMetaObject::invokeMethod( part, "enableStartWithFind", Q_ARG( const QString &, find ));
}

void Shell::connectPart( QObject* part )
{
    connect( this, SIGNAL(moveSplitter(int)), part, SLOT(moveSplitter(int)) );
    connect( part, SIGNAL(enablePrintAction(bool)), this, SLOT(setPrintEnabled(bool)));
    connect( part, SIGNAL(enableCloseAction(bool)), this, SLOT(setCloseEnabled(bool)));
    connect( part, SIGNAL(mimeTypeChanged(QMimeType)), this, SLOT(setTabIcon(QMimeType)));
    connect( part, SIGNAL(urlsDropped(QList<QUrl>)), this, SLOT(handleDroppedUrls(QList<QUrl>)) );
    connect( part, SIGNAL(fitWindowToPage(QSize,QSize)), this, SLOT(slotFitWindowToPage(QSize,QSize)) );
}

void Shell::print()
{
    QMetaObject::invokeMethod( m_tabs[m_tabWidget->currentIndex()].part, "slotPrint" );
}

void Shell::setPrintEnabled( bool enabled )
{
    int i = findTabIndex( sender() );
    if( i != -1 )
    {
        m_tabs[i].printEnabled = enabled;
        if( i == m_tabWidget->currentIndex() )
            m_printAction->setEnabled( enabled );
    }
}

void Shell::setCloseEnabled( bool enabled )
{
    int i = findTabIndex( sender() );
    if( i != -1 )
    {
        m_tabs[i].closeEnabled = enabled;
        if( i == m_tabWidget->currentIndex() )
            m_closeAction->setEnabled( enabled );
    }
}

void Shell::activateNextTab()
{
    if( m_tabs.size() < 2 )
        return;

    const int activeTab = m_tabWidget->currentIndex();
    const int nextTab = (activeTab == m_tabs.size()-1) ? 0 : activeTab+1;

    setActiveTab( nextTab );
}

void Shell::activatePrevTab()
{
    if( m_tabs.size() < 2 )
        return;

    const int activeTab = m_tabWidget->currentIndex();
    const int prevTab = (activeTab == 0) ? m_tabs.size()-1 : activeTab-1;

    setActiveTab( prevTab );
}

void Shell::setTabIcon( const QMimeType& mimeType )
{
    int i = findTabIndex( sender() );
    if( i != -1 )
    {
        m_tabWidget->setTabIcon( i, QIcon::fromTheme(mimeType.iconName()) );
    }
}

int Shell::findTabIndex( QObject* sender )
{
    for( int i = 0; i < m_tabs.size(); ++i )
    {
        if( m_tabs[i].part == sender )
        {
            return i;
        }
    }
    return -1;
}

void Shell::handleDroppedUrls( const QList<QUrl>& urls )
{
    foreach( const QUrl& url, urls )
    {
        openUrl( url );
    }
}

void Shell::moveTabData( int from, int to )
{
   m_tabs.move( from, to );
}

void Shell::slotFitWindowToPage(const QSize& pageViewSize, const QSize& pageSize )
{
    const int xOffset = pageViewSize.width() - pageSize.width();
    const int yOffset = pageViewSize.height() - pageSize.height();
    showNormal();
    resize( width() - xOffset, height() - yOffset);
    moveSplitter(pageSize.width());
}

/* kate: replace-tabs on; indent-width 4; */<|MERGE_RESOLUTION|>--- conflicted
+++ resolved
@@ -572,13 +572,8 @@
 {
     if (m_tabs.count() > 1)
     {
-<<<<<<< HEAD
         const QString dontAskAgainName = QStringLiteral("ShowTabWarning");
-        KMessageBox::ButtonCode dummy;
-=======
-        const QString dontAskAgainName = "ShowTabWarning";
         KMessageBox::ButtonCode dummy = KMessageBox::Yes;
->>>>>>> cf7d847a
         if (shouldBeShownYesNo(dontAskAgainName, dummy))
         {
             QDialog *dialog = new QDialog(this);
