/***************************************************************************
 *   Copyright (C) 2002 by Wilco Greven <greven@kde.org>                   *
 *   Copyright (C) 2002 by Chris Cheney <ccheney@cheney.cx>                *
 *   Copyright (C) 2003 by Benjamin Meyer <benjamin@csh.rit.edu>           *
 *   Copyright (C) 2003-2004 by Christophe Devriese                        *
 *                         <Christophe.Devriese@student.kuleuven.ac.be>    *
 *   Copyright (C) 2003 by Laurent Montel <montel@kde.org>                 *
 *   Copyright (C) 2003-2004 by Albert Astals Cid <aacid@kde.org>          *
 *   Copyright (C) 2003 by Luboš Luňák <l.lunak@kde.org>                   *
 *   Copyright (C) 2003 by Malcolm Hunter <malcolm.hunter@gmx.co.uk>       *
 *   Copyright (C) 2004 by Dominique Devriese <devriese@kde.org>           *
 *   Copyright (C) 2004 by Dirk Mueller <mueller@kde.org>                  *
 *                                                                         *
 *   This program is free software; you can redistribute it and/or modify  *
 *   it under the terms of the GNU General Public License as published by  *
 *   the Free Software Foundation; either version 2 of the License, or     *
 *   (at your option) any later version.                                   *
 ***************************************************************************/

#include "shell.h"

// qt/kde includes
<<<<<<< HEAD
#include <QDesktopWidget>
#include <QTimer>
#include <QDBusConnection>
#include <QMenuBar>
#include <QApplication>

#include <KFileDialog>
#include <KPluginLoader>
#include <KMessageBox>
#include <KMimeType>
#include <KStandardAction>
#include <KToolBar>
#include <KRecentFilesAction>
#include <KServiceTypeTrader>
#include <KToggleFullScreenAction>
#include <KActionCollection>
#include <KWindowSystem>
#include <KTabWidget>
#include <KXMLGUIFactory>
=======
#include <qdesktopwidget.h>
#include <qtimer.h>
#include <QtDBus/qdbusconnection.h>
#include <kaction.h>
#include <kapplication.h>
#include <kfiledialog.h>
#include <kpluginloader.h>
#include <kmessagebox.h>
#include <kmimetype.h>
#include <kstandardaction.h>
#include <ktoolbar.h>
#include <kurl.h>
#include <kdebug.h>
#include <klocale.h>
#include <kmenubar.h>
#include <kio/netaccess.h>
#include <krecentfilesaction.h>
#include <kservicetypetrader.h>
#include <ktoggleaction.h>
#include <ktogglefullscreenaction.h>
#include <kactioncollection.h>
#include <kwindowsystem.h>
#include <ktabwidget.h>
#include <kxmlguifactory.h>
>>>>>>> 13395f47
#include <QDragMoveEvent>
#include <QTabBar>
#include <KGlobal>
#include <KConfigGroup>
#include <KUrlMimeData>

#ifdef KActivities_FOUND
#include <KActivities/ResourceInstance>
#endif

// local includes
#include "kdocumentviewer.h"
#include "../interfaces/viewerinterface.h"
#include "shellutils.h"

static const char *shouldShowMenuBarComingFromFullScreen = "shouldShowMenuBarComingFromFullScreen";
static const char *shouldShowToolBarComingFromFullScreen = "shouldShowToolBarComingFromFullScreen";

<<<<<<< HEAD
Shell::Shell(QCommandLineParser *args, int argIndex)
  : KParts::MainWindow(), m_args(args), m_menuBarWasShown(true), m_toolBarWasShown(true)
=======
Shell::Shell( const QString &serializedOptions )
  : KParts::MainWindow(), m_menuBarWasShown(true), m_toolBarWasShown(true)
>>>>>>> 13395f47
#ifdef KActivities_FOUND
    , m_activityResource(0)
#endif
{
<<<<<<< HEAD
  if (m_args && argIndex != -1)
  {
    Q_ASSERT(m_args->positionalArguments().count() > argIndex);
    m_openUrl = ShellUtils::urlFromArg(m_args->positionalArguments().at(argIndex),
        ShellUtils::qfileExistFunc(), m_args->value("page"));
  }
  init();
}

void Shell::init()
{
=======
>>>>>>> 13395f47
  setObjectName( QLatin1String( "okular::Shell" ) );
  setContextMenuPolicy( Qt::NoContextMenu );
  // set the shell's ui resource file
  setXMLFile("shell.rc");
  m_fileformatsscanned = false;
  m_showMenuBarAction = 0;
  // this routine will find and load our Part.  it finds the Part by
  // name which is a bad idea usually.. but it's alright in this
  // case since our Part is made for this Shell
  KPluginLoader loader("okularpart");
  m_partFactory = loader.factory();
  if (!m_partFactory)
  {
    // if we couldn't find our Part, we exit since the Shell by
    // itself can't do anything useful
    KMessageBox::error(this, i18n("Unable to find the Okular component: %1", loader.errorString()));
    return;
  }

  // now that the Part plugin is loaded, create the part
  KParts::ReadWritePart* const firstPart = m_partFactory->create< KParts::ReadWritePart >( this );
  if (firstPart)
  {
    // Setup tab bar
    m_tabWidget = new KTabWidget( this );
    m_tabWidget->setTabsClosable( true );
    m_tabWidget->setElideMode( Qt::ElideRight );
    m_tabWidget->setTabBarHidden( true );
    m_tabWidget->setDocumentMode( true );
    m_tabWidget->setMovable( true );
    connect( m_tabWidget, SIGNAL(currentChanged(int)), SLOT(setActiveTab(int)) );
    connect( m_tabWidget, SIGNAL(tabCloseRequested(int)), SLOT(closeTab(int)) );
    connect( m_tabWidget, SIGNAL(testCanDecode(const QDragMoveEvent*,bool&)), SLOT(testTabDrop(const QDragMoveEvent*,bool&)) );
    connect( m_tabWidget, SIGNAL(receivedDropEvent(QDropEvent*)), SLOT(handleTabDrop(QDropEvent*)) );
    connect( m_tabWidget->tabBar(), SIGNAL(tabMoved(int,int)), SLOT(moveTabData(int,int)) );

    setCentralWidget( m_tabWidget );

    // then, setup our actions
    setupActions();
    // and integrate the part's GUI with the shell's
    setupGUI(Keys | ToolBar | Save);
    createGUI(firstPart);
    connectPart( firstPart );

    m_tabs.append( firstPart );
    m_tabWidget->addTab( firstPart->widget(), QString() );

    readSettings();

<<<<<<< HEAD
    m_unique = false;
    if (m_args && m_args->isSet("unique") && m_args->positionalArguments().count() <= 1)
=======
    m_unique = ShellUtils::unique(serializedOptions);
    if (m_unique)
>>>>>>> 13395f47
    {
        m_unique = QDBusConnection::sessionBus().registerService("org.kde.okular");
        if (!m_unique)
            KMessageBox::information(this, i18n("There is already a unique Okular instance running. This instance won't be the unique one."));
    }
    if (ShellUtils::noRaise(serializedOptions))
    {
        setAttribute(Qt::WA_ShowWithoutActivating);
    }
    
    QDBusConnection::sessionBus().registerObject("/okularshell", this, QDBusConnection::ExportScriptableSlots);
  }
  else
  {
    KMessageBox::error(this, i18n("Unable to find the Okular component."));
  }
}

void Shell::showOpenRecentMenu()
{
    m_recent->menu()->popup(QCursor::pos());
}

Shell::~Shell()
{
    if( !m_tabs.empty() )
    {
        writeSettings();
        for( QList<TabState>::iterator it = m_tabs.begin(); it != m_tabs.end(); ++it )
        {
           it->part->closeUrl( false );
        }
    }
<<<<<<< HEAD
    if ( m_args )
        m_args->clearPositionalArguments();
=======
    if (m_unique)
        QDBusConnection::sessionBus().unregisterService("org.kde.okular");
>>>>>>> 13395f47
}

// Open a new document if we have space for it
// This can hang if called on a unique instance and openUrl pops a messageBox
bool Shell::openDocument( const QString& url, const QString &serializedOptions )
{
    if( m_tabs.size() <= 0 )
       return false;

    KParts::ReadWritePart* const part = m_tabs[0].part;

    // Return false if we can't open new tabs and the only part is occupied
    if ( !dynamic_cast<Okular::ViewerInterface*>(part)->openNewFilesInTabs()
         && !part->url().isEmpty()
         && !ShellUtils::unique(serializedOptions))
    {
        return false;
    }

    openUrl( url, serializedOptions );

    return true;
}

bool Shell::canOpenDocs( int numDocs, int desktop )
{
   if( m_tabs.size() <= 0 || numDocs <= 0 || m_unique )
      return false;

   KParts::ReadWritePart* const part = m_tabs[0].part;
   const bool allowTabs = dynamic_cast<Okular::ViewerInterface*>(part)->openNewFilesInTabs();

   if( !allowTabs && (numDocs > 1 || !part->url().isEmpty()) )
      return false;

   const KWindowInfo winfo( window()->effectiveWinId(), KWindowSystem::WMDesktop );
   if( winfo.desktop() != desktop )
      return false;

   return true;
}

<<<<<<< HEAD
void Shell::openUrl( const QUrl & url )
=======
void Shell::openUrl( const KUrl & url, const QString &serializedOptions )
>>>>>>> 13395f47
{
    const int activeTab = m_tabWidget->currentIndex();
    if ( activeTab < m_tabs.size() )
    {
        KParts::ReadWritePart* const activePart = m_tabs[activeTab].part;
        if( !activePart->url().isEmpty() )
        {
            if( m_unique )
            {
                applyOptionsToPart( activePart, serializedOptions );
                activePart->openUrl( url );
            }
            else
            {
                if( dynamic_cast<Okular::ViewerInterface *>(activePart)->openNewFilesInTabs() )
                {
                    openNewTab( url, serializedOptions );
                }
                else
                {
                    Shell* newShell = new Shell( serializedOptions );
                    newShell->openUrl( url, serializedOptions );
                    newShell->show();
                }
            }
        }
        else
        {
            m_tabWidget->setTabText( activeTab, url.fileName() );
            applyOptionsToPart( activePart, serializedOptions );
            bool openOk = activePart->openUrl( url );
            const bool isstdin = url.fileName() == QLatin1String( "-" );
            if ( !isstdin )
            {
                if ( openOk )
                {
#ifdef KActivities_FOUND
                    if ( !m_activityResource )
                        m_activityResource = new KActivities::ResourceInstance( window()->winId(), this );

                    m_activityResource->setUri( url );
#endif
                    m_recent->addUrl( url );
                }
                else
                    m_recent->removeUrl( url );
            }
        }
    }
}

void Shell::closeUrl()
{
    closeTab( m_tabWidget->currentIndex() );
}

void Shell::readSettings()
{
    m_recent->loadEntries( KGlobal::config()->group( "Recent Files" ) );
    m_recent->setEnabled( true ); // force enabling

    const KConfigGroup group = KGlobal::config()->group( "Desktop Entry" );
    bool fullScreen = group.readEntry( "FullScreen", false );
    setFullScreen( fullScreen );
    
    if (fullScreen)
    {
        m_menuBarWasShown = group.readEntry( shouldShowMenuBarComingFromFullScreen, true );
        m_toolBarWasShown = group.readEntry( shouldShowToolBarComingFromFullScreen, true );
    }
}

void Shell::writeSettings()
{
    m_recent->saveEntries( KGlobal::config()->group( "Recent Files" ) );
    KConfigGroup group = KGlobal::config()->group( "Desktop Entry" );
    group.writeEntry( "FullScreen", m_fullScreenAction->isChecked() );
    if (m_fullScreenAction->isChecked())
    {
        group.writeEntry( shouldShowMenuBarComingFromFullScreen, m_menuBarWasShown );
        group.writeEntry( shouldShowToolBarComingFromFullScreen, m_toolBarWasShown );
    }
    KGlobal::config()->sync();
}

void Shell::setupActions()
{
  KStandardAction::open(this, SLOT(fileOpen()), actionCollection());
  m_recent = KStandardAction::openRecent( this, SLOT(openUrl(QUrl)), actionCollection() );
  m_recent->setToolBarMode( KRecentFilesAction::MenuMode );
  connect( m_recent, SIGNAL(triggered()), this, SLOT(showOpenRecentMenu()) );
  m_recent->setToolTip( i18n("Click to open a file\nClick and hold to open a recent file") );
  m_recent->setWhatsThis( i18n( "<b>Click</b> to open a file or <b>Click and hold</b> to select a recent file" ) );
  m_printAction = KStandardAction::print( this, SLOT(print()), actionCollection() );
  m_printAction->setEnabled( false );
  m_closeAction = KStandardAction::close( this, SLOT(closeUrl()), actionCollection() );
  m_closeAction->setEnabled( false );
  KStandardAction::quit(this, SLOT(close()), actionCollection());

  setStandardToolBarMenuEnabled(true);

  m_showMenuBarAction = KStandardAction::showMenubar( this, SLOT(slotShowMenubar()), actionCollection());
  m_fullScreenAction = KStandardAction::fullScreen( this, SLOT(slotUpdateFullScreen()), this,actionCollection() );

  m_nextTabAction = actionCollection()->addAction("tab-next");
  m_nextTabAction->setText( i18n("Next Tab") );
  m_nextTabAction->setShortcut( QKeySequence(QKeySequence::NextChild) );
  m_nextTabAction->setEnabled( false );
  connect( m_nextTabAction, SIGNAL(triggered()), this, SLOT(activateNextTab()) );

  m_prevTabAction = actionCollection()->addAction("tab-previous");
  m_prevTabAction->setText( i18n("Previous Tab") );
  m_prevTabAction->setShortcut( QKeySequence(QKeySequence::PreviousChild) );
  m_prevTabAction->setEnabled( false );
  connect( m_prevTabAction, SIGNAL(triggered()), this, SLOT(activatePrevTab()) );
}

void Shell::saveProperties(KConfigGroup &group)
{
  // the 'config' object points to the session managed
  // config file.  anything you write here will be available
  // later when this app is restored
    emit saveDocumentRestoreInfo(group);
}

void Shell::readProperties(const KConfigGroup &group)
{
  // the 'config' object points to the session managed
  // config file.  this function is automatically called whenever
  // the app is being restored.  read in here whatever you wrote
  // in 'saveProperties'
    emit restoreDocument(group);
}

QStringList Shell::fileFormats() const
{
    QStringList supportedPatterns;

    QString constraint( "(Library == 'okularpart')" );
    QLatin1String basePartService( "KParts/ReadOnlyPart" );
    KService::List offers = KServiceTypeTrader::self()->query( basePartService, constraint );
    KService::List::ConstIterator it = offers.constBegin(), itEnd = offers.constEnd();
    for ( ; it != itEnd; ++it )
    {
        KService::Ptr service = *it;
        QStringList mimeTypes = service->serviceTypes();
        foreach ( const QString& mimeType, mimeTypes )
            if ( mimeType != basePartService )
                supportedPatterns.append( mimeType );
    }

    return supportedPatterns;
}

void Shell::fileOpen()
{
	// this slot is called whenever the File->Open menu is selected,
	// the Open shortcut is pressed (usually CTRL+O) or the Open toolbar
	// button is clicked
    const int activeTab = m_tabWidget->currentIndex();
    if ( !m_fileformatsscanned )
    {
        const KDocumentViewer* const doc = qobject_cast<KDocumentViewer*>(m_tabs[activeTab].part);
        if ( doc )
            m_fileformats = doc->supportedMimeTypes();

        if ( m_fileformats.isEmpty() )
            m_fileformats = fileFormats();

        m_fileformatsscanned = true;
    }

    QString startDir;
    const KParts::ReadWritePart* const curPart = m_tabs[activeTab].part;
    if ( curPart->url().isLocalFile() )
        startDir = curPart->url().toLocalFile();
#pragma message("KF5 check QUrl usage")
    KFileDialog dlg( QUrl(startDir), QString(), this );
    dlg.setOperationMode( KFileDialog::Opening );

    // A directory may be a document. E.g. comicbook generator.
    if ( m_fileformats.contains( "inode/directory" ) )
        dlg.setMode( dlg.mode() | KFile::Directory );

    if ( m_fileformatsscanned && m_fileformats.isEmpty() )
        dlg.setFilter( i18n( "*|All Files" ) );
    else
        dlg.setMimeFilter( m_fileformats );
    dlg.setWindowTitle( i18n( "Open Document" ) );
    if ( !dlg.exec() )
        return;
    QUrl url = dlg.selectedUrl();
    if ( !url.isEmpty() )
    {
        openUrl( url );
    }
}

void Shell::slotQuit()
{
    close();
}

void Shell::tryRaise()
{
    KWindowSystem::forceActiveWindow( window()->effectiveWinId() );
}

// only called when starting the program
void Shell::setFullScreen( bool useFullScreen )
{
    if( useFullScreen )
        setWindowState( windowState() | Qt::WindowFullScreen ); // set
    else
        setWindowState( windowState() & ~Qt::WindowFullScreen ); // reset
}

void Shell::showEvent(QShowEvent *e)
{
    if (m_showMenuBarAction)
        m_showMenuBarAction->setChecked( menuBar()->isVisible() );

    KParts::MainWindow::showEvent(e);
}

void Shell::slotUpdateFullScreen()
{
    if(m_fullScreenAction->isChecked())
    {
      m_menuBarWasShown = !menuBar()->isHidden();
      menuBar()->hide();
      
      m_toolBarWasShown = !toolBar()->isHidden();
      toolBar()->hide();

      KToggleFullScreenAction::setFullScreen(this, true);      
    }
    else
    {
      if (m_menuBarWasShown)
      {
        menuBar()->show();
      }
      if (m_toolBarWasShown)
      {
        toolBar()->show();
      }
      KToggleFullScreenAction::setFullScreen(this, false);      
    }
}

void Shell::slotShowMenubar()
{
    if ( menuBar()->isHidden() )
        menuBar()->show();
    else
        menuBar()->hide();
}

QSize Shell::sizeHint() const
{
    return QApplication::desktop()->availableGeometry( this ).size() * 0.75;
}

bool Shell::queryClose()
{
    for( int i = 0; i < m_tabs.size(); ++i )
    {
        KParts::ReadWritePart* const part = m_tabs[i].part;

        // To resolve confusion about multiple modified docs, switch to relevant tab
        if( part->isModified() )
            setActiveTab( i );

        if( !part->queryClose() )
           return false;
    }
    return true;
}

void Shell::setActiveTab( int tab )
{
    m_tabWidget->setCurrentIndex( tab );
    createGUI( m_tabs[tab].part );
    m_printAction->setEnabled( m_tabs[tab].printEnabled );
    m_closeAction->setEnabled( m_tabs[tab].closeEnabled );
}

void Shell::closeTab( int tab )
{
    KParts::ReadWritePart* const part = m_tabs[tab].part;
    if( part->closeUrl() && m_tabs.count() > 1 )
    {
        if( part->factory() )
            part->factory()->removeClient( part );
        part->disconnect();
        part->deleteLater();
        m_tabs.removeAt( tab );
        m_tabWidget->removeTab( tab );

        if( m_tabWidget->count() == 1 )
        {
            m_tabWidget->setTabBarHidden( true );
            m_nextTabAction->setEnabled( false );
            m_prevTabAction->setEnabled( false );
        }
    }

}

<<<<<<< HEAD
void Shell::openNewTab( const QUrl& url )
=======
void Shell::openNewTab( const KUrl& url, const QString &serializedOptions )
>>>>>>> 13395f47
{
    // Tabs are hidden when there's only one, so show it
    if( m_tabs.size() == 1 )
    {
        m_tabWidget->setTabBarHidden( false );
        m_nextTabAction->setEnabled( true );
        m_prevTabAction->setEnabled( true );
    }

    const int newIndex = m_tabs.size();

    // Make new part
    m_tabs.append( m_partFactory->create<KParts::ReadWritePart>(this) );
    connectPart( m_tabs[newIndex].part );

    // Update GUI
    KParts::ReadWritePart* const part = m_tabs[newIndex].part;
    m_tabWidget->addTab( part->widget(), url.fileName() );

    applyOptionsToPart(part, serializedOptions);

    int previousActiveTab = m_tabWidget->currentIndex();
    setActiveTab( m_tabs.size() - 1 );

    if( part->openUrl(url) )
        m_recent->addUrl( url );
    else
        setActiveTab( previousActiveTab );
}

void Shell::applyOptionsToPart( QObject* part, const QString &serializedOptions )
{
    KDocumentViewer* const doc = qobject_cast<KDocumentViewer*>(part);
    if ( ShellUtils::startInPresentation(serializedOptions) )
        doc->startPresentation();
    if ( ShellUtils::showPrintDialog(serializedOptions) )
        QMetaObject::invokeMethod( part, "enableStartWithPrint" );
}

void Shell::connectPart( QObject* part )
{
    connect( this, SIGNAL(restoreDocument(KConfigGroup)), part, SLOT(restoreDocument(KConfigGroup)));
    connect( this, SIGNAL(saveDocumentRestoreInfo(KConfigGroup&)), part, SLOT(saveDocumentRestoreInfo(KConfigGroup&)));
    connect( part, SIGNAL(enablePrintAction(bool)), this, SLOT(setPrintEnabled(bool)));
    connect( part, SIGNAL(enableCloseAction(bool)), this, SLOT(setCloseEnabled(bool)));
    connect( part, SIGNAL(mimeTypeChanged(KMimeType::Ptr)), this, SLOT(setTabIcon(KMimeType::Ptr)));
    connect( part, SIGNAL(urlsDropped(QList<QUrl>)), this, SLOT(handleDroppedUrls(QList<QUrl>)) );
}

void Shell::print()
{
    QMetaObject::invokeMethod( m_tabs[m_tabWidget->currentIndex()].part, "slotPrint" );
}

void Shell::setPrintEnabled( bool enabled )
{
    int i = findTabIndex( sender() );
    if( i != -1 )
    {
        m_tabs[i].printEnabled = enabled;
        if( i == m_tabWidget->currentIndex() )
            m_printAction->setEnabled( enabled );
    }
}

void Shell::setCloseEnabled( bool enabled )
{
    int i = findTabIndex( sender() );
    if( i != -1 )
    {
        m_tabs[i].closeEnabled = enabled;
        if( i == m_tabWidget->currentIndex() )
            m_closeAction->setEnabled( enabled );
    }
}

void Shell::activateNextTab()
{
    if( m_tabs.size() < 2 )
        return;

    const int activeTab = m_tabWidget->currentIndex();
    const int nextTab = (activeTab == m_tabs.size()-1) ? 0 : activeTab+1;

    setActiveTab( nextTab );
}

void Shell::activatePrevTab()
{
    if( m_tabs.size() < 2 )
        return;

    const int activeTab = m_tabWidget->currentIndex();
    const int prevTab = (activeTab == 0) ? m_tabs.size()-1 : activeTab-1;

    setActiveTab( prevTab );
}

void Shell::setTabIcon( KMimeType::Ptr mimeType )
{
    int i = findTabIndex( sender() );
    if( i != -1 )
    {
        m_tabWidget->setTabIcon( i, QIcon::fromTheme(mimeType->iconName()) );
    }
}

int Shell::findTabIndex( QObject* sender )
{
    for( int i = 0; i < m_tabs.size(); ++i )
    {
        if( m_tabs[i].part == sender )
        {
            return i;
        }
    }
    return -1;
}

void Shell::handleDroppedUrls( const QList<QUrl>& urls )
{
    foreach( const QUrl& url, urls )
    {
        openUrl( url );
    }
}

void Shell::testTabDrop( const QDragMoveEvent* event, bool& accept )
{
    accept = event->mimeData()->hasUrls();
}

void Shell::handleTabDrop( QDropEvent* event )
{
    const QList<QUrl> list = KUrlMimeData::urlsFromMimeData( event->mimeData() );
    handleDroppedUrls( list );
}

void Shell::moveTabData( int from, int to )
{
   m_tabs.move( from, to );
}

#include "shell.moc"

/* kate: replace-tabs on; indent-width 4; */<|MERGE_RESOLUTION|>--- conflicted
+++ resolved
@@ -20,13 +20,11 @@
 #include "shell.h"
 
 // qt/kde includes
-<<<<<<< HEAD
 #include <QDesktopWidget>
 #include <QTimer>
 #include <QDBusConnection>
 #include <QMenuBar>
 #include <QApplication>
-
 #include <KFileDialog>
 #include <KPluginLoader>
 #include <KMessageBox>
@@ -40,32 +38,6 @@
 #include <KWindowSystem>
 #include <KTabWidget>
 #include <KXMLGUIFactory>
-=======
-#include <qdesktopwidget.h>
-#include <qtimer.h>
-#include <QtDBus/qdbusconnection.h>
-#include <kaction.h>
-#include <kapplication.h>
-#include <kfiledialog.h>
-#include <kpluginloader.h>
-#include <kmessagebox.h>
-#include <kmimetype.h>
-#include <kstandardaction.h>
-#include <ktoolbar.h>
-#include <kurl.h>
-#include <kdebug.h>
-#include <klocale.h>
-#include <kmenubar.h>
-#include <kio/netaccess.h>
-#include <krecentfilesaction.h>
-#include <kservicetypetrader.h>
-#include <ktoggleaction.h>
-#include <ktogglefullscreenaction.h>
-#include <kactioncollection.h>
-#include <kwindowsystem.h>
-#include <ktabwidget.h>
-#include <kxmlguifactory.h>
->>>>>>> 13395f47
 #include <QDragMoveEvent>
 #include <QTabBar>
 #include <KGlobal>
@@ -84,31 +56,12 @@
 static const char *shouldShowMenuBarComingFromFullScreen = "shouldShowMenuBarComingFromFullScreen";
 static const char *shouldShowToolBarComingFromFullScreen = "shouldShowToolBarComingFromFullScreen";
 
-<<<<<<< HEAD
-Shell::Shell(QCommandLineParser *args, int argIndex)
-  : KParts::MainWindow(), m_args(args), m_menuBarWasShown(true), m_toolBarWasShown(true)
-=======
 Shell::Shell( const QString &serializedOptions )
   : KParts::MainWindow(), m_menuBarWasShown(true), m_toolBarWasShown(true)
->>>>>>> 13395f47
 #ifdef KActivities_FOUND
     , m_activityResource(0)
 #endif
 {
-<<<<<<< HEAD
-  if (m_args && argIndex != -1)
-  {
-    Q_ASSERT(m_args->positionalArguments().count() > argIndex);
-    m_openUrl = ShellUtils::urlFromArg(m_args->positionalArguments().at(argIndex),
-        ShellUtils::qfileExistFunc(), m_args->value("page"));
-  }
-  init();
-}
-
-void Shell::init()
-{
-=======
->>>>>>> 13395f47
   setObjectName( QLatin1String( "okular::Shell" ) );
   setContextMenuPolicy( Qt::NoContextMenu );
   // set the shell's ui resource file
@@ -159,13 +112,8 @@
 
     readSettings();
 
-<<<<<<< HEAD
-    m_unique = false;
-    if (m_args && m_args->isSet("unique") && m_args->positionalArguments().count() <= 1)
-=======
     m_unique = ShellUtils::unique(serializedOptions);
     if (m_unique)
->>>>>>> 13395f47
     {
         m_unique = QDBusConnection::sessionBus().registerService("org.kde.okular");
         if (!m_unique)
@@ -199,18 +147,13 @@
            it->part->closeUrl( false );
         }
     }
-<<<<<<< HEAD
-    if ( m_args )
-        m_args->clearPositionalArguments();
-=======
     if (m_unique)
         QDBusConnection::sessionBus().unregisterService("org.kde.okular");
->>>>>>> 13395f47
 }
 
 // Open a new document if we have space for it
 // This can hang if called on a unique instance and openUrl pops a messageBox
-bool Shell::openDocument( const QString& url, const QString &serializedOptions )
+bool Shell::openDocument( const QUrl& url, const QString &serializedOptions )
 {
     if( m_tabs.size() <= 0 )
        return false;
@@ -248,11 +191,7 @@
    return true;
 }
 
-<<<<<<< HEAD
-void Shell::openUrl( const QUrl & url )
-=======
-void Shell::openUrl( const KUrl & url, const QString &serializedOptions )
->>>>>>> 13395f47
+void Shell::openUrl( const QUrl & url, const QString &serializedOptions )
 {
     const int activeTab = m_tabWidget->currentIndex();
     if ( activeTab < m_tabs.size() )
@@ -563,11 +502,7 @@
 
 }
 
-<<<<<<< HEAD
-void Shell::openNewTab( const QUrl& url )
-=======
-void Shell::openNewTab( const KUrl& url, const QString &serializedOptions )
->>>>>>> 13395f47
+void Shell::openNewTab( const QUrl& url, const QString &serializedOptions )
 {
     // Tabs are hidden when there's only one, so show it
     if( m_tabs.size() == 1 )
