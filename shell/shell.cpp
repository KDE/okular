/***************************************************************************
 *   Copyright (C) 2002 by Wilco Greven <greven@kde.org>                   *
 *   Copyright (C) 2002 by Chris Cheney <ccheney@cheney.cx>                *
 *   Copyright (C) 2003 by Benjamin Meyer <benjamin@csh.rit.edu>           *
 *   Copyright (C) 2003-2004 by Christophe Devriese                        *
 *                         <Christophe.Devriese@student.kuleuven.ac.be>    *
 *   Copyright (C) 2003 by Laurent Montel <montel@kde.org>                 *
 *   Copyright (C) 2003-2004 by Albert Astals Cid <tsdgeos@terra.es>       *
 *   Copyright (C) 2003 by Luboš Luňák <l.lunak@kde.org>                   *
 *   Copyright (C) 2003 by Malcolm Hunter <malcolm.hunter@gmx.co.uk>       *
 *   Copyright (C) 2004 by Dominique Devriese <devriese@kde.org>           *
 *   Copyright (C) 2004 by Dirk Mueller <mueller@kde.org>                  *
 *                                                                         *
 *   This program is free software; you can redistribute it and/or modify  *
 *   it under the terms of the GNU General Public License as published by  *
 *   the Free Software Foundation; either version 2 of the License, or     *
 *   (at your option) any later version.                                   *
 ***************************************************************************/

#include "shell.h"

// qt/kde includes
#include <qdesktopwidget.h>
#include <qtimer.h>
#include <QtDBus/qdbusconnection.h>
#include <kaction.h>
#include <kapplication.h>
#include <kcmdlineargs.h>
#include <kfiledialog.h>
#include <kpluginloader.h>
#include <kmessagebox.h>
#include <kmimetype.h>
#include <kstandardaction.h>
#include <ktoolbar.h>
#include <kurl.h>
#include <kdebug.h>
#include <klocale.h>
#include <kmenubar.h>
#include <kio/netaccess.h>
#include <krecentfilesaction.h>
#include <kservicetypetrader.h>
#include <ktoggleaction.h>
#include <ktogglefullscreenaction.h>
#include <kactioncollection.h>
#include <kwindowsystem.h>

#ifdef KActivities_FOUND
#include <KActivities/ResourceInstance>
#endif

// local includes
#include "kdocumentviewer.h"
#include "shellutils.h"

static const char *shouldShowMenuBarComingFromFullScreen = "shouldShowMenuBarComingFromFullScreen";
static const char *shouldShowToolBarComingFromFullScreen = "shouldShowToolBarComingFromFullScreen";

Shell::Shell(KCmdLineArgs* args, int argIndex)
  : KParts::MainWindow(), m_args(args), m_menuBarWasShown(true), m_toolBarWasShown(true)
#ifdef KActivities_FOUND
    , m_activityResource(0)
#endif
{
  if (m_args && argIndex != -1)
  {
    m_openUrl = ShellUtils::urlFromArg(m_args->arg(argIndex),
        ShellUtils::qfileExistFunc(), m_args->getOption("page"));
  }
  init();
}

void Shell::init()
{
  setObjectName( QLatin1String( "okular::Shell" ) );
  setContextMenuPolicy( Qt::NoContextMenu );
  // set the shell's ui resource file
  setXMLFile("shell.rc");
  m_doc=0L;
  m_fileformatsscanned = false;
  m_showMenuBarAction = 0;
  // this routine will find and load our Part.  it finds the Part by
  // name which is a bad idea usually.. but it's alright in this
  // case since our Part is made for this Shell
  KPluginFactory *factory = KPluginLoader("okularpart").factory();
  if (!factory)
  {
    // if we couldn't find our Part, we exit since the Shell by
    // itself can't do anything useful
    KMessageBox::error(this, i18n("Unable to find the Okular component."));
    m_part = 0;
    return;
  }

  // now that the Part plugin is loaded, create the part
  m_part = factory->create< KParts::ReadWritePart >( this );
  if (m_part)
  {
    // then, setup our actions
    setupActions();
    // tell the KParts::MainWindow that this is indeed the main widget
    setCentralWidget(m_part->widget());
    // and integrate the part's GUI with the shell's
    setupGUI(Keys | ToolBar | Save);
    createGUI(m_part);
    m_doc = qobject_cast<KDocumentViewer*>(m_part);
<<<<<<< HEAD
  }

  connect( this, SIGNAL(restoreDocument(KConfigGroup)),m_part, SLOT(restoreDocument(KConfigGroup)));
  connect( this, SIGNAL(saveDocumentRestoreInfo(KConfigGroup&)), m_part, SLOT(saveDocumentRestoreInfo(KConfigGroup&)));
  connect( m_part, SIGNAL(enablePrintAction(bool)), m_printAction, SLOT(setEnabled(bool)));
  connect( m_part, SIGNAL(enableCloseAction(bool)), m_closeAction, SLOT(setEnabled(bool)));
=======
    
    connect( this, SIGNAL(restoreDocument(KConfigGroup)),m_part, SLOT(restoreDocument(KConfigGroup)));
    connect( this, SIGNAL(saveDocumentRestoreInfo(KConfigGroup&)), m_part, SLOT(saveDocumentRestoreInfo(KConfigGroup&)));
    connect( m_part, SIGNAL(enablePrintAction(bool)), m_printAction, SLOT(setEnabled(bool)));
    
    readSettings();
>>>>>>> 50b94245

    if (m_args && m_args->isSet("unique") && m_args->count() == 1)
    {
        QDBusConnection::sessionBus().registerService("org.kde.okular");
    }

<<<<<<< HEAD
  m_unique = false;
  if (m_args && m_args->isSet("unique") && m_args->count() <= 1)
  {
    m_unique = QDBusConnection::sessionBus().registerService("org.kde.okular");
    if (!m_unique)
        KMessageBox::information(this, i18n("There is already a unique Okular instance running. This instance won't be the unique one."));
  }
  
  QDBusConnection::sessionBus().registerObject("/okularshell", this, QDBusConnection::ExportScriptableSlots);

  if (m_openUrl.isValid()) QTimer::singleShot(0, this, SLOT(delayedOpen()));
=======
    if (m_openUrl.isValid()) QTimer::singleShot(0, this, SLOT(delayedOpen()));
  }
>>>>>>> 50b94245
}

void Shell::delayedOpen()
{
   openUrl( m_openUrl );
}

void Shell::showOpenRecentMenu()
{
    m_recent->menu()->popup(QCursor::pos());
}

Shell::~Shell()
{
    if ( m_part )
    {
        writeSettings();
        m_part->closeUrl( false );
    }
    m_part = 0; // It is deleted by the KPart/QObject machinery
    if ( m_args )
        m_args->clear();
}

void Shell::openUrl( const KUrl & url )
{
    if ( m_part )
    {
        if( !m_part->url().isEmpty() )
        {
            if( m_unique )
            {
                KMessageBox::error(this, i18n("Can't open more than one document in the unique Okular instance."));
            }
            else
            {
                Shell* newShell = new Shell();
                newShell->openUrl( url );
                newShell->show();
            }
        }
        else
        {
            if ( m_doc && m_args && m_args->isSet( "presentation" ) )
                m_doc->startPresentation();
            bool openOk = m_part->openUrl( url );
            const bool isstdin = url.fileName( KUrl::ObeyTrailingSlash ) == QLatin1String( "-" );
            if ( !isstdin )
            {
                if ( openOk )
                {
#ifdef KActivities_FOUND
                    if ( !m_activityResource )
                        m_activityResource = new KActivities::ResourceInstance( window()->winId(), this );

                    m_activityResource->setUri( url );
#endif
                    m_recent->addUrl( url );
                }
                else
                    m_recent->removeUrl( url );
            }
        }
    }
}

void Shell::closeUrl()
{
    m_part->closeUrl();
}

void Shell::readSettings()
{
    m_recent->loadEntries( KGlobal::config()->group( "Recent Files" ) );
    m_recent->setEnabled( true ); // force enabling

    const KConfigGroup group = KGlobal::config()->group( "Desktop Entry" );
    bool fullScreen = group.readEntry( "FullScreen", false );
    setFullScreen( fullScreen );
    
    if (fullScreen)
    {
        m_menuBarWasShown = group.readEntry( shouldShowMenuBarComingFromFullScreen, true );
        m_toolBarWasShown = group.readEntry( shouldShowToolBarComingFromFullScreen, true );
    }
}

void Shell::writeSettings()
{
    m_recent->saveEntries( KGlobal::config()->group( "Recent Files" ) );
    KConfigGroup group = KGlobal::config()->group( "Desktop Entry" );
    group.writeEntry( "FullScreen", m_fullScreenAction->isChecked() );
    if (m_fullScreenAction->isChecked())
    {
        group.writeEntry( shouldShowMenuBarComingFromFullScreen, m_menuBarWasShown );
        group.writeEntry( shouldShowToolBarComingFromFullScreen, m_toolBarWasShown );
    }
    KGlobal::config()->sync();
}

void Shell::setupActions()
{
  KStandardAction::open(this, SLOT(fileOpen()), actionCollection());
  m_recent = KStandardAction::openRecent( this, SLOT(openUrl(KUrl)), actionCollection() );
  m_recent->setToolBarMode( KRecentFilesAction::MenuMode );
  connect( m_recent, SIGNAL(triggered()), this, SLOT(showOpenRecentMenu()) );
  m_recent->setToolTip( i18n("Click to open a file\nClick and hold to open a recent file") );
  m_recent->setWhatsThis( i18n( "<b>Click</b> to open a file or <b>Click and hold</b> to select a recent file" ) );
  m_printAction = KStandardAction::print( m_part, SLOT(slotPrint()), actionCollection() );
  m_printAction->setEnabled( false );
  m_closeAction = KStandardAction::close( this, SLOT(closeUrl()), actionCollection() );
  m_closeAction->setEnabled( false );
  KStandardAction::quit(this, SLOT(slotQuit()), actionCollection());

  setStandardToolBarMenuEnabled(true);

  m_showMenuBarAction = KStandardAction::showMenubar( this, SLOT(slotShowMenubar()), actionCollection());
  m_fullScreenAction = KStandardAction::fullScreen( this, SLOT(slotUpdateFullScreen()), this,actionCollection() );
}

void Shell::saveProperties(KConfigGroup &group)
{
  // the 'config' object points to the session managed
  // config file.  anything you write here will be available
  // later when this app is restored
    emit saveDocumentRestoreInfo(group);
}

void Shell::readProperties(const KConfigGroup &group)
{
  // the 'config' object points to the session managed
  // config file.  this function is automatically called whenever
  // the app is being restored.  read in here whatever you wrote
  // in 'saveProperties'
  if(m_part)
  {
    emit restoreDocument(group);
  }
}

QStringList Shell::fileFormats() const
{
    QStringList supportedPatterns;

    QString constraint( "(Library == 'okularpart')" );
    QLatin1String basePartService( "KParts/ReadOnlyPart" );
    KService::List offers = KServiceTypeTrader::self()->query( basePartService, constraint );
    KService::List::ConstIterator it = offers.constBegin(), itEnd = offers.constEnd();
    for ( ; it != itEnd; ++it )
    {
        KService::Ptr service = *it;
        QStringList mimeTypes = service->serviceTypes();
        foreach ( const QString& mimeType, mimeTypes )
            if ( mimeType != basePartService )
                supportedPatterns.append( mimeType );
    }

    return supportedPatterns;
}

void Shell::fileOpen()
{
	// this slot is called whenever the File->Open menu is selected,
	// the Open shortcut is pressed (usually CTRL+O) or the Open toolbar
	// button is clicked
    if ( !m_fileformatsscanned )
    {
        if ( m_doc )
            m_fileformats = m_doc->supportedMimeTypes();

        if ( m_fileformats.isEmpty() )
            m_fileformats = fileFormats();

        m_fileformatsscanned = true;
    }

    QString startDir;
    if ( m_part->url().isLocalFile() )
        startDir = m_part->url().toLocalFile();
    KFileDialog dlg( startDir, QString(), this );
    dlg.setOperationMode( KFileDialog::Opening );

    // A directory may be a document. E.g. comicbook generator.
    if ( m_fileformats.contains( "inode/directory" ) )
        dlg.setMode( dlg.mode() | KFile::Directory );

    if ( m_fileformatsscanned && m_fileformats.isEmpty() )
        dlg.setFilter( i18n( "*|All Files" ) );
    else
        dlg.setMimeFilter( m_fileformats );
    dlg.setCaption( i18n( "Open Document" ) );
    if ( !dlg.exec() )
        return;
    KUrl url = dlg.selectedUrl();
    if ( !url.isEmpty() )
    {
        openUrl( url );
    }
}

void Shell::slotQuit()
{
    close();
}

void Shell::tryRaise()
{
    if (m_unique)
    {
        KWindowSystem::forceActiveWindow( window()->effectiveWinId() );
    }
}

// only called when starting the program
void Shell::setFullScreen( bool useFullScreen )
{
    if( useFullScreen )
        setWindowState( windowState() | Qt::WindowFullScreen ); // set
    else
        setWindowState( windowState() & ~Qt::WindowFullScreen ); // reset
}

void Shell::showEvent(QShowEvent *e)
{
    if (m_showMenuBarAction)
        m_showMenuBarAction->setChecked( menuBar()->isVisible() );

    KParts::MainWindow::showEvent(e);
}

void Shell::slotUpdateFullScreen()
{
    if(m_fullScreenAction->isChecked())
    {
      m_menuBarWasShown = !menuBar()->isHidden();
      menuBar()->hide();
      
      m_toolBarWasShown = !toolBar()->isHidden();
      toolBar()->hide();

      KToggleFullScreenAction::setFullScreen(this, true);      
    }
    else
    {
      if (m_menuBarWasShown)
      {
        menuBar()->show();
      }
      if (m_toolBarWasShown)
      {
        toolBar()->show();
      }
      KToggleFullScreenAction::setFullScreen(this, false);      
    }
}

void Shell::slotShowMenubar()
{
    if ( menuBar()->isHidden() )
        menuBar()->show();
    else
        menuBar()->hide();
}

QSize Shell::sizeHint() const
{
    return QApplication::desktop()->availableGeometry( this ).size() * 0.75;
}

bool Shell::queryClose()
{
    return m_part ? m_part->queryClose() : true;
}

#include "shell.moc"

/* kate: replace-tabs on; indent-width 4; */<|MERGE_RESOLUTION|>--- conflicted
+++ resolved
@@ -103,43 +103,28 @@
     setupGUI(Keys | ToolBar | Save);
     createGUI(m_part);
     m_doc = qobject_cast<KDocumentViewer*>(m_part);
-<<<<<<< HEAD
-  }
-
-  connect( this, SIGNAL(restoreDocument(KConfigGroup)),m_part, SLOT(restoreDocument(KConfigGroup)));
-  connect( this, SIGNAL(saveDocumentRestoreInfo(KConfigGroup&)), m_part, SLOT(saveDocumentRestoreInfo(KConfigGroup&)));
-  connect( m_part, SIGNAL(enablePrintAction(bool)), m_printAction, SLOT(setEnabled(bool)));
-  connect( m_part, SIGNAL(enableCloseAction(bool)), m_closeAction, SLOT(setEnabled(bool)));
-=======
-    
     connect( this, SIGNAL(restoreDocument(KConfigGroup)),m_part, SLOT(restoreDocument(KConfigGroup)));
     connect( this, SIGNAL(saveDocumentRestoreInfo(KConfigGroup&)), m_part, SLOT(saveDocumentRestoreInfo(KConfigGroup&)));
     connect( m_part, SIGNAL(enablePrintAction(bool)), m_printAction, SLOT(setEnabled(bool)));
+    connect( m_part, SIGNAL(enableCloseAction(bool)), m_closeAction, SLOT(setEnabled(bool)));
+
+    if (m_args && m_args->isSet("unique") && m_args->count() == 1)
+    {
+        QDBusConnection::sessionBus().registerService("org.kde.okular");
+    }
+
+    m_unique = false;
+    if (m_args && m_args->isSet("unique") && m_args->count() <= 1)
+    {
+        m_unique = QDBusConnection::sessionBus().registerService("org.kde.okular");
+        if (!m_unique)
+            KMessageBox::information(this, i18n("There is already a unique Okular instance running. This instance won't be the unique one."));
+    }
     
-    readSettings();
->>>>>>> 50b94245
-
-    if (m_args && m_args->isSet("unique") && m_args->count() == 1)
-    {
-        QDBusConnection::sessionBus().registerService("org.kde.okular");
-    }
-
-<<<<<<< HEAD
-  m_unique = false;
-  if (m_args && m_args->isSet("unique") && m_args->count() <= 1)
-  {
-    m_unique = QDBusConnection::sessionBus().registerService("org.kde.okular");
-    if (!m_unique)
-        KMessageBox::information(this, i18n("There is already a unique Okular instance running. This instance won't be the unique one."));
-  }
-  
-  QDBusConnection::sessionBus().registerObject("/okularshell", this, QDBusConnection::ExportScriptableSlots);
-
-  if (m_openUrl.isValid()) QTimer::singleShot(0, this, SLOT(delayedOpen()));
-=======
+    QDBusConnection::sessionBus().registerObject("/okularshell", this, QDBusConnection::ExportScriptableSlots);
+
     if (m_openUrl.isValid()) QTimer::singleShot(0, this, SLOT(delayedOpen()));
   }
->>>>>>> 50b94245
 }
 
 void Shell::delayedOpen()
