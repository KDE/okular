/***************************************************************************
 *   Copyright (C) 2009 by Pino Toscano <pino@kde.org>                     *
 *                                                                         *
 *   This program is free software; you can redistribute it and/or modify  *
 *   it under the terms of the GNU General Public License as published by  *
 *   the Free Software Foundation; either version 2 of the License, or     *
 *   (at your option) any later version.                                   *
 ***************************************************************************/

#ifndef OKULAR_SHELLUTILS_H
#define OKULAR_SHELLUTILS_H

#include <QString>

class QUrl;

class KCmdLineArgs;

namespace ShellUtils
{

typedef bool (*FileExistFunc)( const QString& fileName );

FileExistFunc qfileExistFunc();
<<<<<<< HEAD
QUrl urlFromArg( const QString& _arg, FileExistFunc exist_func, const QString& pageArg = QString() );
=======
KUrl urlFromArg( const QString& _arg, FileExistFunc exist_func, const QString& pageArg = QString() );
QString serializeOptions(const KCmdLineArgs &args);
QString serializeOptions(bool startInPresentation, bool showPrintDialog, bool unique, bool noRaise, const QString &page);
bool unserializeOptions(const QString &serializedOptions, bool *presentation, bool *print, bool *unique, bool *noraise, QString *page);
bool unique(const QString &serializedOptions);
bool noRaise(const QString &serializedOptions);
bool startInPresentation(const QString &serializedOptions);
bool showPrintDialog(const QString &serializedOptions);
QString page(const QString &serializedOptions);
>>>>>>> 13395f47

}

#endif<|MERGE_RESOLUTION|>--- conflicted
+++ resolved
@@ -14,7 +14,7 @@
 
 class QUrl;
 
-class KCmdLineArgs;
+class QCommandLineParser;
 
 namespace ShellUtils
 {
@@ -22,11 +22,8 @@
 typedef bool (*FileExistFunc)( const QString& fileName );
 
 FileExistFunc qfileExistFunc();
-<<<<<<< HEAD
 QUrl urlFromArg( const QString& _arg, FileExistFunc exist_func, const QString& pageArg = QString() );
-=======
-KUrl urlFromArg( const QString& _arg, FileExistFunc exist_func, const QString& pageArg = QString() );
-QString serializeOptions(const KCmdLineArgs &args);
+QString serializeOptions(const QCommandLineParser &args);
 QString serializeOptions(bool startInPresentation, bool showPrintDialog, bool unique, bool noRaise, const QString &page);
 bool unserializeOptions(const QString &serializedOptions, bool *presentation, bool *print, bool *unique, bool *noraise, QString *page);
 bool unique(const QString &serializedOptions);
@@ -34,7 +31,6 @@
 bool startInPresentation(const QString &serializedOptions);
 bool showPrintDialog(const QString &serializedOptions);
 QString page(const QString &serializedOptions);
->>>>>>> 13395f47
 
 }
 
