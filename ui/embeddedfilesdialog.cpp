/***************************************************************************
 *   Copyright (C) 2006 by Albert Astals Cid <aacid@kde.org>               *
 *                                                                         *
 *   This program is free software; you can redistribute it and/or modify  *
 *   it under the terms of the GNU General Public License as published by  *
 *   the Free Software Foundation; either version 2 of the License, or     *
 *   (at your option) any later version.                                   *
 ***************************************************************************/

#include "embeddedfilesdialog.h"

#include <QAction>
#include <QCursor>
#include <QDir>
#include <QDateTime>
#include <QFileInfo>
#include <QMenu>
#include <QTreeWidget>
#include <QTemporaryFile>

#include <QIcon>
#include <KLocalizedString>
#include <QMimeType>
#include <QMimeDatabase>
#include <kstandardguiitem.h>
<<<<<<< HEAD
#include <KFormat>
#include <KConfigGroup>
#include <QDialogButtonBox>
#include <QPushButton>
#include <QVBoxLayout>
=======
#include <krun.h>
>>>>>>> f943f9ee

#include "core/document.h"
#include "guiutils.h"

Q_DECLARE_METATYPE( Okular::EmbeddedFile* )

static const int EmbeddedFileRole = Qt::UserRole + 100;

static QString dateToString( const QDateTime & date )
{
	return date.isValid()
        ? QLocale().toString( date, QLocale::LongFormat )
		: i18nc( "Unknown date", "Unknown" );
}

EmbeddedFilesDialog::EmbeddedFilesDialog(QWidget *parent, const Okular::Document *document) : QDialog(parent)
{
<<<<<<< HEAD
	setWindowTitle(i18nc("@title:window", "Embedded Files"));
	QDialogButtonBox *buttonBox = new QDialogButtonBox(QDialogButtonBox::Close);
	QVBoxLayout *mainLayout = new QVBoxLayout;
	setLayout(mainLayout);
	mUser1Button = new QPushButton;
	buttonBox->addButton(mUser1Button, QDialogButtonBox::ActionRole);
	connect(buttonBox, &QDialogButtonBox::accepted, this, &QDialog::accept);
	connect(buttonBox, &QDialogButtonBox::rejected, this, &QDialog::reject);
	buttonBox->button(QDialogButtonBox::Close)->setDefault(true);
	KGuiItem::assign(mUser1Button, KStandardGuiItem::save());
	mUser1Button->setEnabled(false);
=======
	setCaption(i18nc("@title:window", "Embedded Files"));
	setButtons(Close | User1 | User2);
	setDefaultButton(Close);
	setButtonGuiItem(User1, KStandardGuiItem::save());
	setButtonGuiItem(User2, KGuiItem(i18nc("@action:button", "View"), "document-open"));
	enableButton(User1, false);
	enableButton(User2, false);
>>>>>>> f943f9ee

	m_tw = new QTreeWidget(this);
	mainLayout->addWidget(m_tw);
        mainLayout->addWidget(buttonBox);

	QStringList header;
	header.append(i18nc("@title:column", "Name"));
	header.append(i18nc("@title:column", "Description"));
	header.append(i18nc("@title:column", "Size"));
	header.append(i18nc("@title:column", "Created"));
	header.append(i18nc("@title:column", "Modified"));
	m_tw->setHeaderLabels(header);
	m_tw->setRootIsDecorated(false);
	m_tw->setSelectionMode(QAbstractItemView::ExtendedSelection);
	m_tw->setContextMenuPolicy(Qt::CustomContextMenu);

	foreach(Okular::EmbeddedFile* ef, *document->embeddedFiles())
	{
		QTreeWidgetItem *twi = new QTreeWidgetItem();
		twi->setText(0, ef->name());
        QMimeDatabase db;
        QMimeType mime = db.mimeTypeForFile( ef->name(), QMimeDatabase::MatchExtension);
		if (mime.isValid())
		{
            twi->setIcon(0, QIcon::fromTheme(mime.iconName()));
		}
		twi->setText(1, ef->description());
		twi->setText(2, ef->size() <= 0 ? i18nc("Not available size", "N/A") : KFormat().formatByteSize(ef->size()));
		twi->setText(3, dateToString( ef->creationDate() ) );
		twi->setText(4, dateToString( ef->modificationDate() ) );
		twi->setData( 0, EmbeddedFileRole, qVariantFromValue( ef ) );
		m_tw->addTopLevelItem(twi);
	}
        // Having filled the columns, it is nice to resize them to be able to read the contents
        for (int lv = 0; lv <  m_tw->columnCount(); ++lv) {
                m_tw->resizeColumnToContents(lv);
        }
        // This is a bit dubious, but I'm not seeing a nice way to say "expand to fit contents"
        m_tw->setMinimumWidth(640);
        m_tw->updateGeometry();

<<<<<<< HEAD
	connect(mUser1Button, SIGNAL(clicked()), this, SLOT(saveFile()));
	connect(m_tw, &QWidget::customContextMenuRequested, this, &EmbeddedFilesDialog::attachViewContextMenu);
	connect(m_tw, &QTreeWidget::itemSelectionChanged, this, &EmbeddedFilesDialog::updateSaveButton);
=======
	connect(this, SIGNAL(user1Clicked()), this, SLOT(saveFile()));
	connect(this, SIGNAL(user2Clicked()), this, SLOT(viewFile()));

	connect(m_tw, SIGNAL(customContextMenuRequested(QPoint)), this, SLOT(attachViewContextMenu(QPoint)));
	connect(m_tw, SIGNAL(itemSelectionChanged()), this, SLOT(updateSaveButton()));
	connect(m_tw, SIGNAL(itemDoubleClicked(QTreeWidgetItem*,int)), this, SLOT(viewFileItem(QTreeWidgetItem*,int)));
>>>>>>> f943f9ee
}

void EmbeddedFilesDialog::updateSaveButton()
{
	bool enable = (m_tw->selectedItems().count() > 0);
<<<<<<< HEAD
	mUser1Button->setEnabled(enable);
=======
	enableButton(User1, enable);
	enableButton(User2, enable);
>>>>>>> f943f9ee
}

void EmbeddedFilesDialog::saveFile()
{
	QList<QTreeWidgetItem *> selected = m_tw->selectedItems();
	foreach(QTreeWidgetItem *twi, selected)
	{
		Okular::EmbeddedFile* ef = qvariant_cast< Okular::EmbeddedFile* >( twi->data( 0, EmbeddedFileRole ) );
		saveFile(ef);
	}
}

void EmbeddedFilesDialog::viewFile()
{
	QList<QTreeWidgetItem *> selected = m_tw->selectedItems();
	foreach(QTreeWidgetItem *twi, selected)
	{
		Okular::EmbeddedFile* ef = qvariant_cast< Okular::EmbeddedFile* >( twi->data( 0, EmbeddedFileRole ) );
		viewFile( ef );
	}
}

void EmbeddedFilesDialog::viewFileItem( QTreeWidgetItem* item, int /*column*/ )
{
	Okular::EmbeddedFile* ef = qvariant_cast< Okular::EmbeddedFile* >( item->data( 0, EmbeddedFileRole ) );
	viewFile( ef );
}

void EmbeddedFilesDialog::attachViewContextMenu( const QPoint& /*pos*/ )
{
    QList<QTreeWidgetItem *> selected = m_tw->selectedItems();
    if ( selected.isEmpty() )
        return;

    if ( selected.size() > 1 )
        return;

    QMenu menu( this );
<<<<<<< HEAD
    QAction* saveAsAct = menu.addAction( QIcon::fromTheme( QStringLiteral("document-save-as") ), i18nc( "@action:inmenu", "&Save As..." ) );
=======
    QAction* saveAsAct = menu.addAction( KIcon( "document-save-as" ), i18nc( "@action:inmenu", "&Save As..." ) );
    QAction* viewAct = menu.addAction( KIcon( "document-open" ), i18nc( "@action:inmenu", "&View..." ) );
>>>>>>> f943f9ee

    QAction* act = menu.exec( QCursor::pos() );
    if ( !act )
        return;

    Okular::EmbeddedFile* ef = qvariant_cast< Okular::EmbeddedFile* >( selected.at( 0 )->data( 0, EmbeddedFileRole ) );
    if ( act == saveAsAct )
    {
        saveFile( ef );
    }
    else if ( act == viewAct )
    {
        viewFile( ef );
    }
}

void EmbeddedFilesDialog::viewFile( Okular::EmbeddedFile* ef )
{
	// get name and extension
	QFileInfo fileInfo(ef->name());

	// save in temporary directory with a unique name resembling the attachment name,
	// using QTemporaryFile's XXXXXX placeholder
	QTemporaryFile *tmpFile = new QTemporaryFile(
		QDir::tempPath()
		+ QDir::separator()
		+ fileInfo.baseName()
		+ ".XXXXXX"
		+ (fileInfo.completeSuffix().isEmpty() ? QString("") : "." + fileInfo.completeSuffix())
	);
	GuiUtils::writeEmbeddedFile( ef, this, *tmpFile );

	// set readonly to prevent the viewer application from modifying it
	tmpFile->setPermissions( QFile::ReadOwner );

	// keep temporary file alive while the dialog is open
	m_openedFiles.push_back( QSharedPointer< QTemporaryFile >( tmpFile ) );

	// view the temporary file with the default application
	new KRun( QUrl( "file://" + tmpFile->fileName() ), this );
}

void EmbeddedFilesDialog::saveFile( Okular::EmbeddedFile* ef )
{
    GuiUtils::saveEmbeddedFile( ef, this );
}

#include "moc_embeddedfilesdialog.cpp"<|MERGE_RESOLUTION|>--- conflicted
+++ resolved
@@ -23,15 +23,12 @@
 #include <QMimeType>
 #include <QMimeDatabase>
 #include <kstandardguiitem.h>
-<<<<<<< HEAD
 #include <KFormat>
 #include <KConfigGroup>
 #include <QDialogButtonBox>
 #include <QPushButton>
 #include <QVBoxLayout>
-=======
 #include <krun.h>
->>>>>>> f943f9ee
 
 #include "core/document.h"
 #include "guiutils.h"
@@ -49,7 +46,6 @@
 
 EmbeddedFilesDialog::EmbeddedFilesDialog(QWidget *parent, const Okular::Document *document) : QDialog(parent)
 {
-<<<<<<< HEAD
 	setWindowTitle(i18nc("@title:window", "Embedded Files"));
 	QDialogButtonBox *buttonBox = new QDialogButtonBox(QDialogButtonBox::Close);
 	QVBoxLayout *mainLayout = new QVBoxLayout;
@@ -61,19 +57,15 @@
 	buttonBox->button(QDialogButtonBox::Close)->setDefault(true);
 	KGuiItem::assign(mUser1Button, KStandardGuiItem::save());
 	mUser1Button->setEnabled(false);
-=======
-	setCaption(i18nc("@title:window", "Embedded Files"));
-	setButtons(Close | User1 | User2);
-	setDefaultButton(Close);
-	setButtonGuiItem(User1, KStandardGuiItem::save());
-	setButtonGuiItem(User2, KGuiItem(i18nc("@action:button", "View"), "document-open"));
-	enableButton(User1, false);
-	enableButton(User2, false);
->>>>>>> f943f9ee
+
+	mUser2Button = new QPushButton;
+	buttonBox->addButton(mUser2Button, QDialogButtonBox::ActionRole);
+	KGuiItem::assign(mUser2Button, KGuiItem(i18nc("@action:button", "View"), "document-open"));
+	mUser1Button->setEnabled(false);
 
 	m_tw = new QTreeWidget(this);
 	mainLayout->addWidget(m_tw);
-        mainLayout->addWidget(buttonBox);
+	mainLayout->addWidget(buttonBox);
 
 	QStringList header;
 	header.append(i18nc("@title:column", "Name"));
@@ -90,11 +82,11 @@
 	{
 		QTreeWidgetItem *twi = new QTreeWidgetItem();
 		twi->setText(0, ef->name());
-        QMimeDatabase db;
-        QMimeType mime = db.mimeTypeForFile( ef->name(), QMimeDatabase::MatchExtension);
+		QMimeDatabase db;
+		QMimeType mime = db.mimeTypeForFile( ef->name(), QMimeDatabase::MatchExtension);
 		if (mime.isValid())
 		{
-            twi->setIcon(0, QIcon::fromTheme(mime.iconName()));
+			twi->setIcon(0, QIcon::fromTheme(mime.iconName()));
 		}
 		twi->setText(1, ef->description());
 		twi->setText(2, ef->size() <= 0 ? i18nc("Not available size", "N/A") : KFormat().formatByteSize(ef->size()));
@@ -103,37 +95,26 @@
 		twi->setData( 0, EmbeddedFileRole, qVariantFromValue( ef ) );
 		m_tw->addTopLevelItem(twi);
 	}
-        // Having filled the columns, it is nice to resize them to be able to read the contents
-        for (int lv = 0; lv <  m_tw->columnCount(); ++lv) {
-                m_tw->resizeColumnToContents(lv);
-        }
-        // This is a bit dubious, but I'm not seeing a nice way to say "expand to fit contents"
-        m_tw->setMinimumWidth(640);
-        m_tw->updateGeometry();
-
-<<<<<<< HEAD
+	// Having filled the columns, it is nice to resize them to be able to read the contents
+	for (int lv = 0; lv <  m_tw->columnCount(); ++lv) {
+		m_tw->resizeColumnToContents(lv);
+	}
+	// This is a bit dubious, but I'm not seeing a nice way to say "expand to fit contents"
+	m_tw->setMinimumWidth(640);
+	m_tw->updateGeometry();
+
 	connect(mUser1Button, SIGNAL(clicked()), this, SLOT(saveFile()));
+	connect(mUser2Button, SIGNAL(clicked()), this, SLOT(viewFile()));
 	connect(m_tw, &QWidget::customContextMenuRequested, this, &EmbeddedFilesDialog::attachViewContextMenu);
 	connect(m_tw, &QTreeWidget::itemSelectionChanged, this, &EmbeddedFilesDialog::updateSaveButton);
-=======
-	connect(this, SIGNAL(user1Clicked()), this, SLOT(saveFile()));
-	connect(this, SIGNAL(user2Clicked()), this, SLOT(viewFile()));
-
-	connect(m_tw, SIGNAL(customContextMenuRequested(QPoint)), this, SLOT(attachViewContextMenu(QPoint)));
-	connect(m_tw, SIGNAL(itemSelectionChanged()), this, SLOT(updateSaveButton()));
 	connect(m_tw, SIGNAL(itemDoubleClicked(QTreeWidgetItem*,int)), this, SLOT(viewFileItem(QTreeWidgetItem*,int)));
->>>>>>> f943f9ee
 }
 
 void EmbeddedFilesDialog::updateSaveButton()
 {
 	bool enable = (m_tw->selectedItems().count() > 0);
-<<<<<<< HEAD
 	mUser1Button->setEnabled(enable);
-=======
-	enableButton(User1, enable);
-	enableButton(User2, enable);
->>>>>>> f943f9ee
+	mUser2Button->setEnabled(enable);
 }
 
 void EmbeddedFilesDialog::saveFile()
@@ -172,12 +153,8 @@
         return;
 
     QMenu menu( this );
-<<<<<<< HEAD
     QAction* saveAsAct = menu.addAction( QIcon::fromTheme( QStringLiteral("document-save-as") ), i18nc( "@action:inmenu", "&Save As..." ) );
-=======
-    QAction* saveAsAct = menu.addAction( KIcon( "document-save-as" ), i18nc( "@action:inmenu", "&Save As..." ) );
-    QAction* viewAct = menu.addAction( KIcon( "document-open" ), i18nc( "@action:inmenu", "&View..." ) );
->>>>>>> f943f9ee
+    QAction* viewAct = menu.addAction( QIcon::fromTheme( QStringLiteral("document-open" ) ), i18nc( "@action:inmenu", "&View..." ) );
 
     QAction* act = menu.exec( QCursor::pos() );
     if ( !act )
