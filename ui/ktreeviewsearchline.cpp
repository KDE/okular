--- conflicted
+++ resolved
@@ -123,30 +123,6 @@
 // private methods
 ////////////////////////////////////////////////////////////////////////////////
 
-
-<<<<<<< HEAD
-void KTreeViewSearchLine::Private::checkColumns()
-{
-  canChooseColumns = parent->canChooseColumnsCheck();
-}
-
-void KTreeViewSearchLine::Private::checkItemParentsNotVisible( QTreeView *treeView )
-{
-// TODO: PORT ME
-#if 0
-  QTreeWidgetItemIterator it( treeWidget );
-
-  for ( ; *it; ++it ) {
-    QTreeWidgetItem *item = *it;
-    item->treeWidget()->setItemHidden( item, !parent->itemMatches( item, search ) );
-  }
-#endif
-}
-
-=======
-#include <kvbox.h>
->>>>>>> 98ac9413
-
 /** Check whether \p item, its siblings and their descendents should be shown. Show or hide the items as necessary.
  *
  *  \p item  The list view item to start showing / hiding items at. Typically, this is the first child of another item, or the
@@ -191,19 +167,6 @@
   }
 }
 
-<<<<<<< HEAD
-KTreeViewSearchLine::KTreeViewSearchLine( QWidget *parent,
-                                              const QList<QTreeView *> &treeViews )
-  : KLineEdit( parent ), d( new Private( this ) )
-{
-  connect(this, &KTreeViewSearchLine::textChanged, this, &KTreeViewSearchLine::queueSearch);
-
-  setClearButtonShown( true );
-  setTreeViews( treeViews );
-}
-
-=======
->>>>>>> 98ac9413
 KTreeViewSearchLine::~KTreeViewSearchLine()
 {
   delete d;
