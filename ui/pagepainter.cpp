/***************************************************************************
 *   Copyright (C) 2005 by Enrico Ros <eros.kde@email.it>                  *
 *                                                                         *
 *   This program is free software; you can redistribute it and/or modify  *
 *   it under the terms of the GNU General Public License as published by  *
 *   the Free Software Foundation; either version 2 of the License, or     *
 *   (at your option) any later version.                                   *
 ***************************************************************************/

#include "pagepainter.h"

// qt / kde includes
#include <qrect.h>
#include <qpainter.h>
#include <qpalette.h>
#include <qpixmap.h>
#include <qvarlengtharray.h>
#include <kiconloader.h>
#include <QtCore/QDebug>
#include <QApplication>
#include <QIcon>

// system includes
#include <math.h>

// local includes
#include "core/area.h"
#include "core/page.h"
#include "core/page_p.h"
#include "core/annotations.h"
#include "core/utils.h"
#include "guiutils.h"
#include "settings.h"
#include "core/observer.h"
#include "core/tile.h"
#include "settings_core.h"
#include "ui/debug_ui.h"

Q_GLOBAL_STATIC_WITH_ARGS( QPixmap, busyPixmap, ( KIconLoader::global()->loadIcon(QLatin1String("okular"), KIconLoader::NoGroup, IconSize(KIconLoader::Desktop), KIconLoader::DefaultState, QStringList(), 0, true) ) )

#define TEXTANNOTATION_ICONSIZE 24

inline QPen buildPen( const Okular::Annotation *ann, double width, const QColor &color )
{
    QPen p(
        QBrush( color ),
        width,
        ann->style().lineStyle() == Okular::Annotation::Dashed ? Qt::DashLine : Qt::SolidLine,
        Qt::SquareCap,
        Qt::MiterJoin
    );
    return p;
}

void PagePainter::paintPageOnPainter( QPainter * destPainter, const Okular::Page * page,
    Okular::DocumentObserver *observer, int flags, int scaledWidth, int scaledHeight, const QRect &limits )
{
        paintCroppedPageOnPainter( destPainter, page, observer, flags, scaledWidth, scaledHeight, limits,
                                   Okular::NormalizedRect( 0, 0, 1, 1 ), 0 );
}

void PagePainter::paintCroppedPageOnPainter( QPainter * destPainter, const Okular::Page * page,
    Okular::DocumentObserver *observer, int flags, int scaledWidth, int scaledHeight, const QRect &limits,
    const Okular::NormalizedRect &crop, Okular::NormalizedPoint *viewPortPoint )
{
    qreal dpr = destPainter->device()->devicePixelRatioF();

    /* Calculate the cropped geometry of the page */
    QRect scaledCrop = crop.geometry( scaledWidth, scaledHeight );
    const QRect dScaledCrop(QRectF(scaledCrop.x() * dpr, scaledCrop.y() * dpr, scaledCrop.width() * dpr, scaledCrop.height() * dpr).toAlignedRect());

    int croppedWidth = scaledCrop.width();
    int croppedHeight = scaledCrop.height();

    int dScaledWidth = ceil(scaledWidth * dpr);
    int dScaledHeight = ceil(scaledHeight * dpr);
    const QRect dLimits(QRectF(limits.x() * dpr, limits.y() * dpr, limits.width() * dpr, limits.height() * dpr).toAlignedRect());

    QColor paperColor = Qt::white;
    QColor backgroundColor = paperColor;
    if ( Okular::SettingsCore::changeColors() )
    {
        switch ( Okular::SettingsCore::renderMode() )
        {
            case Okular::SettingsCore::EnumRenderMode::Inverted:
                backgroundColor = Qt::black;
                break;
            case Okular::SettingsCore::EnumRenderMode::Paper:
                paperColor = Okular::SettingsCore::paperColor();
                backgroundColor = paperColor;
                break;
            case Okular::SettingsCore::EnumRenderMode::Recolor:
                backgroundColor = Okular::Settings::recolorBackground();
                break;
            default: ;
        }
    }
    destPainter->fillRect( limits, backgroundColor );

    const bool hasTilesManager = page->hasTilesManager( observer );
    QPixmap pixmap;

    if ( !hasTilesManager )
    {
        /** 1 - RETRIEVE THE 'PAGE+ID' PIXMAP OR A SIMILAR 'PAGE' ONE **/
        const QPixmap *p = 0;

        p = page->_o_nearestPixmap( observer, dScaledWidth, dScaledHeight );
        if ( p != NULL ) {
            pixmap = p->copy();
            pixmap.setDevicePixelRatio( qApp->devicePixelRatio() );
        }

        /** 1B - IF NO PIXMAP, DRAW EMPTY PAGE **/
        double pixmapRescaleRatio = !pixmap.isNull() ? dScaledWidth / (double)pixmap.width() : -1;
        long pixmapPixels = !pixmap.isNull() ? (long)pixmap.width() * (long)pixmap.height() : 0;
        if ( pixmap.isNull() || pixmapRescaleRatio > 20.0 || pixmapRescaleRatio < 0.25 ||
             (dScaledWidth > pixmap.width() && pixmapPixels > 60000000L) )
        {
            // draw something on the blank page: the okular icon or a cross (as a fallback)
            if ( !busyPixmap()->isNull() )
            {
                busyPixmap->setDevicePixelRatio(dpr);
                destPainter->drawPixmap( QPoint( 10, 10 ), *busyPixmap() );
            }
            else
            {
                destPainter->setPen( Qt::gray );
                destPainter->drawLine( 0, 0, croppedWidth-1, croppedHeight-1 );
                destPainter->drawLine( 0, croppedHeight-1, croppedWidth-1, 0 );
            }
            return;
        }
    }

    /** 2 - FIND OUT WHAT TO PAINT (Flags + Configuration + Presence) **/
    bool canDrawHighlights = (flags & Highlights) && !page->m_highlights.isEmpty();
    bool canDrawTextSelection = (flags & TextSelection) && page->textSelection();
    bool canDrawAnnotations = (flags & Annotations) && !page->m_annotations.isEmpty();
    bool enhanceLinks = (flags & EnhanceLinks) && Okular::Settings::highlightLinks();
    bool enhanceImages = (flags & EnhanceImages) && Okular::Settings::highlightImages();

    // vectors containing objects to draw
    // make this a qcolor, rect map, since we don't need
    // to know s_id here! we are only drawing this right?
    QList< QPair<QColor, Okular::NormalizedRect> > * bufferedHighlights = 0;
    QList< Okular::Annotation * > * bufferedAnnotations = 0;
    QList< Okular::Annotation * > * unbufferedAnnotations = 0;
    Okular::Annotation *boundingRectOnlyAnn = 0; // Paint the bounding rect of this annotation
    // fill up lists with visible annotation/highlight objects/text selections
    if ( canDrawHighlights || canDrawTextSelection || canDrawAnnotations )
    {
        // precalc normalized 'limits rect' for intersection
        double nXMin = ( (double)limits.left() / dScaledWidth ) + crop.left,
               nXMax = ( (double)limits.right() / dScaledWidth )  + crop.left,
               nYMin = ( (double)limits.top() / dScaledHeight ) + crop.top,
               nYMax = ( (double)limits.bottom() / dScaledHeight ) + crop.top;
        // append all highlights inside limits to their list
        if ( canDrawHighlights )
        {
            if ( !bufferedHighlights )
                 bufferedHighlights = new QList< QPair<QColor, Okular::NormalizedRect> >();
/*            else
            {*/
                
                Okular::NormalizedRect* limitRect = new Okular::NormalizedRect(nXMin, nYMin, nXMax, nYMax );
                QLinkedList< Okular::HighlightAreaRect * >::const_iterator h2It = page->m_highlights.constBegin(), hEnd = page->m_highlights.constEnd();
                Okular::HighlightAreaRect::const_iterator hIt;
                for ( ; h2It != hEnd; ++h2It )
                    for (hIt=(*h2It)->constBegin(); hIt!=(*h2It)->constEnd(); ++hIt)
                    {
                        if ((*hIt).intersects(limitRect))
                            bufferedHighlights->append( qMakePair((*h2It)->color,*hIt) );
                    }
                delete limitRect;
            //}
        }
        if ( canDrawTextSelection )
        {
            if ( !bufferedHighlights )
                 bufferedHighlights = new QList< QPair<QColor, Okular::NormalizedRect>  >();
/*            else
            {*/
                Okular::NormalizedRect* limitRect = new Okular::NormalizedRect(nXMin, nYMin, nXMax, nYMax );
                const Okular::RegularAreaRect *textSelection = page->textSelection();
                Okular::HighlightAreaRect::const_iterator hIt = textSelection->constBegin(), hEnd = textSelection->constEnd();
                for ( ; hIt != hEnd; ++hIt )
                {
                    if ( (*hIt).intersects( limitRect ) )
                        bufferedHighlights->append( qMakePair( page->textSelectionColor(), *hIt ) );
                }
                delete limitRect;
            //}
        }
        // append annotations inside limits to the un/buffered list
        if ( canDrawAnnotations )
        {
            QLinkedList< Okular::Annotation * >::const_iterator aIt = page->m_annotations.constBegin(), aEnd = page->m_annotations.constEnd();
            for ( ; aIt != aEnd; ++aIt )
            {
                Okular::Annotation * ann = *aIt;
                int flags = ann->flags();

                if ( flags & Okular::Annotation::Hidden )
                    continue;

                if ( flags & Okular::Annotation::ExternallyDrawn )
                {
                    // ExternallyDrawn annots are never rendered by PagePainter.
                    // Just paint the boundingRect if the annot is moved or resized.
                    if ( flags & (Okular::Annotation::BeingMoved | Okular::Annotation::BeingResized) )
                    {
                        boundingRectOnlyAnn = ann;
                    }
                    continue;
                }

                bool intersects = ann->transformedBoundingRectangle().intersects( nXMin, nYMin, nXMax, nYMax );
                if ( ann->subType() == Okular::Annotation::AText )
                {
                    Okular::TextAnnotation * ta = static_cast< Okular::TextAnnotation * >( ann );
                    if ( ta->textType() == Okular::TextAnnotation::Linked )
                    {
                        Okular::NormalizedRect iconrect( ann->transformedBoundingRectangle().left,
                                                         ann->transformedBoundingRectangle().top,
                                                         ann->transformedBoundingRectangle().left + TEXTANNOTATION_ICONSIZE / page->width(),
                                                         ann->transformedBoundingRectangle().top + TEXTANNOTATION_ICONSIZE / page->height() );
                        intersects = iconrect.intersects( nXMin, nYMin, nXMax, nYMax );
                    }
                }
                if ( intersects )
                {
                    Okular::Annotation::SubType type = ann->subType();
                    if ( type == Okular::Annotation::ALine || type == Okular::Annotation::AHighlight ||
                         type == Okular::Annotation::AInk  /*|| (type == Annotation::AGeom && ann->style().opacity() < 0.99)*/ )
                    {
                        if ( !bufferedAnnotations )
                            bufferedAnnotations = new QList< Okular::Annotation * >();
                        bufferedAnnotations->append( ann );
                    }
                    else
                    {
                        if ( !unbufferedAnnotations )
                            unbufferedAnnotations = new QList< Okular::Annotation * >();
                        unbufferedAnnotations->append( ann );
                    }
                }
            }
        }
        // end of intersections checking
    }

    /** 3 - ENABLE BACKBUFFERING IF DIRECT IMAGE MANIPULATION IS NEEDED **/
    bool bufferAccessibility = (flags & Accessibility) && Okular::SettingsCore::changeColors() && (Okular::SettingsCore::renderMode() != Okular::SettingsCore::EnumRenderMode::Paper);
    bool useBackBuffer = bufferAccessibility || bufferedHighlights || bufferedAnnotations || viewPortPoint;
    QPixmap * backPixmap = 0;
    QPainter * mixedPainter = 0;
    QRect limitsInPixmap = limits.translated( scaledCrop.topLeft() );
    QRect dLimitsInPixmap = dLimits.translated( dScaledCrop.topLeft() );

        // limits within full (scaled but uncropped) pixmap

    /** 4A -- REGULAR FLOW. PAINT PIXMAP NORMAL OR RESCALED USING GIVEN QPAINTER **/
    /* when zoomed in */
    if ( !useBackBuffer )
    {
        if ( hasTilesManager )
        {
            const Okular::NormalizedRect normalizedLimits( limitsInPixmap, scaledWidth, scaledHeight );
            const QList<Okular::Tile> tiles = page->tilesAt( observer, normalizedLimits );
            QList<Okular::Tile>::const_iterator tIt = tiles.constBegin(), tEnd = tiles.constEnd();
            while ( tIt != tEnd )
            {
                const Okular::Tile &tile = *tIt;
                QRect tileRect = tile.rect().geometry( scaledWidth, scaledHeight ).translated( -scaledCrop.topLeft() );
                QRect dTileRect = QRectF(tileRect.x() * dpr, tileRect.y() * dpr, tileRect.width() * dpr, tileRect.height() * dpr).toAlignedRect();
                QRect limitsInTile = limits & tileRect;
                QRectF dLimitsInTile = dLimits & dTileRect;

                if ( !limitsInTile.isEmpty() )
                {
                    QPixmap tilePixmap = tile.pixmap()->copy();
                    tilePixmap.setDevicePixelRatio( qApp->devicePixelRatio() );

                    if ( tilePixmap.width() == dTileRect.width() && tilePixmap.height() == dTileRect.height() ) {
                        destPainter->drawPixmap( limitsInTile.topLeft(), tilePixmap,
                                dLimitsInTile.translated( -dTileRect.topLeft() ) );
                        qCWarning(OkularUiDebug) << "PagePainter: 4AT1";
                    } else {
                        destPainter->drawPixmap( tileRect, tilePixmap);
                        qCWarning(OkularUiDebug) << "PagePainter: 4AT2";
                    }
                }
                tIt++;
            }
        }
        else
        {
            QPixmap scaledCroppedPixmap = pixmap.scaled(dScaledWidth, dScaledHeight).copy(dLimitsInPixmap);
            destPainter->drawPixmap( limits.topLeft(), scaledCroppedPixmap, QRectF(0, 0, dLimits.width(),dLimits.height()));
            qCWarning(OkularUiDebug) << "PagePainter: 4AN";
        }

        // 4A.2. active painter is the one passed to this method
        mixedPainter = destPainter;
    }
    /** 4B -- BUFFERED FLOW. IMAGE PAINTING + OPERATIONS. QPAINTER OVER PIXMAP  **/
    else
    {
        // the image over which we are going to draw
        QImage backImage = QImage( dLimits.width(), dLimits.height(), QImage::Format_ARGB32_Premultiplied );
        backImage.setDevicePixelRatio(dpr);
        backImage.fill( paperColor );
        QPainter p( &backImage );

        bool has_alpha;
        if ( !pixmap.isNull() )
            has_alpha = pixmap.hasAlpha();
        else
            has_alpha = true;

        if ( hasTilesManager )
        {
            const Okular::NormalizedRect normalizedLimits( limitsInPixmap, scaledWidth, scaledHeight );
            const QList<Okular::Tile> tiles = page->tilesAt( observer, normalizedLimits );
            QList<Okular::Tile>::const_iterator tIt = tiles.constBegin(), tEnd = tiles.constEnd();
            while ( tIt != tEnd )
            {
                const Okular::Tile &tile = *tIt;
                QRect tileRect = tile.rect().geometry( scaledWidth, scaledHeight ).translated( -scaledCrop.topLeft() );
                QRect dTileRect(QRectF(tileRect.x() * dpr, tileRect.y() * dpr, tileRect.width() * dpr, tileRect.height() * dpr).toAlignedRect());
                QRect limitsInTile = limits & tileRect;
                QRect dLimitsInTile = dLimits & dTileRect;

                if ( !limitsInTile.isEmpty() )
                {
                    QPixmap tilePixmap = tile.pixmap()->copy();
                    tilePixmap.setDevicePixelRatio( qApp->devicePixelRatio() );

                    if ( !tilePixmap.hasAlpha() )
                        has_alpha = false;

                    if ( tilePixmap.width() == dTileRect.width() && tilePixmap.height() == dTileRect.height() )
                    {
                        qCWarning(OkularUiDebug) << "PagePainter: 4BT1";
                        p.drawPixmap( limitsInTile.translated( -limits.topLeft() ).topLeft(), tilePixmap,
                                dLimitsInTile.translated( -dTileRect.topLeft() ) );
                    }
                    else
                    {
                        qCWarning(OkularUiDebug) << "PagePainter: 4BT2";
<<<<<<< HEAD
                        double xScale = tile.pixmap()->width() / (double)dTileRect.width();
                        double yScale = tile.pixmap()->height() / (double)dTileRect.height();
=======
                        double xScale = tilePixmap.width() / (double)dTileRect.width();
                        double yScale = tilePixmap.height() / (double)dTileRect.height();
>>>>>>> f985fc1d
                        QTransform transform( xScale, 0, 0, yScale, 0, 0 );
                        p.drawPixmap( limitsInTile.translated( -limits.topLeft() ), tilePixmap,
                                transform.mapRect( dLimitsInTile ).translated( -transform.mapRect( dTileRect ).topLeft() ) );
                        //tilePixmap.save("/tmp/pix.png");
                        qCWarning(OkularUiDebug) << "PagePainter: 4BT2 DONE";
                    }
                }
                ++tIt;
            }
        }
        else
        {
            // 4B.1. draw the page pixmap: normal or scaled
            QString r = QString::number(qrand());
            qDebug() << "PagePainter: 4BN: " << r;
            QPixmap scaledCroppedPixmap = pixmap.scaled(dScaledWidth, dScaledHeight).copy(dLimitsInPixmap);
            scaledCroppedPixmap.setDevicePixelRatio(dpr);
            //scaledCroppedPixmap.save("/tmp/paint/p_" + QString::number(page->number()) + "_" + r + "_4bn.png");
            p.drawPixmap( 0, 0, scaledCroppedPixmap );
        }

        p.end();

        // 4B.2. modify pixmap following accessibility settings
        if ( bufferAccessibility )
        {
            switch ( Okular::SettingsCore::renderMode() )
            {
                case Okular::SettingsCore::EnumRenderMode::Inverted:
                    // Invert image pixels using QImage internal function
                    backImage.invertPixels(QImage::InvertRgb);
                    break;
                case Okular::SettingsCore::EnumRenderMode::Recolor:
                    recolor(&backImage, Okular::Settings::recolorForeground(), Okular::Settings::recolorBackground());
                    break;
                case Okular::SettingsCore::EnumRenderMode::BlackWhite:
                    // Manual Gray and Contrast
                    unsigned int * data = (unsigned int *)backImage.bits();
                    int val, pixels = backImage.width() * backImage.height(),
                        con = Okular::Settings::bWContrast(), thr = 255 - Okular::Settings::bWThreshold();
                    for( int i = 0; i < pixels; ++i )
                    {
                        val = qGray( data[i] );
                        if ( val > thr )
                            val = 128 + (127 * (val - thr)) / (255 - thr);
                        else if ( val < thr )
                            val = (128 * val) / thr;
                        if ( con > 2 )
                        {
                            val = con * ( val - thr ) / 2 + thr;
                            if ( val > 255 )
                                val = 255;
                            else if ( val < 0 )
                                val = 0;
                        }
                        data[i] = qRgba( val, val, val, 255 );
                    }
                    break;
            }
        }

        // 4B.3. highlight rects in page
        if ( bufferedHighlights )
        {
            // draw highlights that are inside the 'limits' paint region
            QList< QPair<QColor, Okular::NormalizedRect> >::const_iterator hIt = bufferedHighlights->constBegin(), hEnd = bufferedHighlights->constEnd();
            for ( ; hIt != hEnd; ++hIt )
            {
                const Okular::NormalizedRect & r = (*hIt).second;
                // find out the rect to highlight on pixmap

                QRect highlightRect = r.geometry( scaledWidth, scaledHeight ).translated( -scaledCrop.topLeft() ).intersected( limits );
                highlightRect.translate( -limits.left(), -limits.top() );

                QPainter painter(&backImage);
                painter.fillRect(highlightRect, QColor((*hIt).first.red(), (*hIt).first.green(), (*hIt).first.blue(), 150));

                // the code below works too, but the mordern method would be to just use a QPainter?

                // highlight composition (product: highlight color * destcolor)
                /*
                QRect highlightRect = r.geometry( dScaledWidth, dScaledHeight ).translated( -dScaledCrop.topLeft() ).intersected( dLimits );
                highlightRect.translate( -dLimits.left(), -dLimits.top() );

                unsigned int * data = (unsigned int *)backImage.bits();
                int val, newR, newG, newB,
                    rh = (*hIt).first.red(),
                    gh = (*hIt).first.green(),
                    bh = (*hIt).first.blue(),
                    offset = highlightRect.top() * backImage.width();
                for( int y = highlightRect.top(); y <= highlightRect.bottom(); ++y )
                {
                    for( int x = highlightRect.left(); x <= highlightRect.right(); ++x )
                    {
                        val = data[ x + offset ];
                        //for odt or epub
                        if(has_alpha)
                        {
                            newR = qRed(val);
                            newG = qGreen(val);
                            newB = qBlue(val);

                            if(newR == newG && newG == newB && newR == 0)
                                newR = newG = newB = 255;

                            newR = (newR * rh) / 255;
                            newG = (newG * gh) / 255;
                            newB = (newB * bh) / 255;
                        }
                        else
                        {
                            newR = (qRed(val) * rh) / 255;
                            newG = (qGreen(val) * gh) / 255;
                            newB = (qBlue(val) * bh) / 255;
                        }
                        data[ x + offset ] = qRgba( newR, newG, newB, 255 );
                    }
                    offset += backImage.width();
                }
                }*/
            }
        }

        // 4B.4. paint annotations [COMPOSITED ONES]
        if ( bufferedAnnotations )
        {
            // Albert: This is quite "heavy" but all the backImage that reach here are QImage::Format_ARGB32_Premultiplied
            // and have to be so that the QPainter::CompositionMode_Multiply works
            // we could also put a
            // backImage = backImage.convertToFormat(QImage::Format_ARGB32_Premultiplied)
            // that would be almost a noop, but we'll leave the assert for now
            Q_ASSERT(backImage.format() == QImage::Format_ARGB32_Premultiplied);
            // precalc constants for normalizing [0,1] page coordinates into normalized [0,1] limit rect coordinates
            double pageScale = (double)croppedWidth / page->width();
            double xOffset = (double)limits.left() / (double)scaledWidth + crop.left,
                   xScale = (double)scaledWidth / (double)limits.width(),
                   yOffset = (double)limits.top() / (double)scaledHeight + crop.top,
                   yScale = (double)scaledHeight / (double)limits.height();

            // paint all buffered annotations in the page
            QList< Okular::Annotation * >::const_iterator aIt = bufferedAnnotations->constBegin(), aEnd = bufferedAnnotations->constEnd();
            for ( ; aIt != aEnd; ++aIt )
            {
                Okular::Annotation * a = *aIt;
                Okular::Annotation::SubType type = a->subType();
                QColor acolor = a->style().color();
                if ( !acolor.isValid() )
                    acolor = Qt::yellow;
                acolor.setAlphaF( a->style().opacity() );

                // draw LineAnnotation MISSING: all
                if ( type == Okular::Annotation::ALine )
                {
                    // get the annotation
                    Okular::LineAnnotation * la = (Okular::LineAnnotation *) a;

                    NormalizedPath path;
                    // normalize page point to image
                    const QLinkedList<Okular::NormalizedPoint> points = la->transformedLinePoints();
                    QLinkedList<Okular::NormalizedPoint>::const_iterator it = points.constBegin();
                    QLinkedList<Okular::NormalizedPoint>::const_iterator itEnd = points.constEnd();
                    for ( ; it != itEnd; ++it )
                    {
                        Okular::NormalizedPoint point;
                        point.x = ( (*it).x - xOffset) * xScale;
                        point.y = ( (*it).y - yOffset) * yScale;
                        path.append( point );
                    }

                    const QPen linePen = buildPen( a, a->style().width(), a->style().color() );
                    QBrush fillBrush;

                    if ( la->lineClosed() && la->lineInnerColor().isValid() )
                        fillBrush = QBrush( la->lineInnerColor() );

                    // draw the line as normalized path into image
                    drawShapeOnImage( backImage, path, la->lineClosed(),
                                      linePen,
                                      fillBrush, pageScale ,Multiply);

                    if ( path.count() == 2 && fabs( la->lineLeadingForwardPoint() ) > 0.1 )
                    {
                        Okular::NormalizedPoint delta( la->transformedLinePoints().last().x - la->transformedLinePoints().first().x, la->transformedLinePoints().first().y - la->transformedLinePoints().last().y );
                        double angle = atan2( delta.y, delta.x );
                        if ( delta.y < 0 )
                            angle += 2 * M_PI;

                        int sign = la->lineLeadingForwardPoint() > 0.0 ? 1 : -1;
                        double LLx = fabs( la->lineLeadingForwardPoint() ) * cos( angle + sign * M_PI_2 + 2 * M_PI ) / page->width();
                        double LLy = fabs( la->lineLeadingForwardPoint() ) * sin( angle + sign * M_PI_2 + 2 * M_PI ) / page->height();

                        NormalizedPath path2;
                        NormalizedPath path3;

                        Okular::NormalizedPoint point;
                        point.x = ( la->transformedLinePoints().first().x + LLx - xOffset ) * xScale;
                        point.y = ( la->transformedLinePoints().first().y - LLy - yOffset ) * yScale;
                        path2.append( point );
                        point.x = ( la->transformedLinePoints().last().x + LLx - xOffset ) * xScale;
                        point.y = ( la->transformedLinePoints().last().y - LLy - yOffset ) * yScale;
                        path3.append( point );
                        // do we have the extension on the "back"?
                        if ( fabs( la->lineLeadingBackwardPoint() ) > 0.1 )
                        {
                            double LLEx = la->lineLeadingBackwardPoint() * cos( angle - sign * M_PI_2 + 2 * M_PI ) / page->width();
                            double LLEy = la->lineLeadingBackwardPoint() * sin( angle - sign * M_PI_2 + 2 * M_PI ) / page->height();
                            point.x = ( la->transformedLinePoints().first().x + LLEx - xOffset ) * xScale;
                            point.y = ( la->transformedLinePoints().first().y - LLEy - yOffset ) * yScale;
                            path2.append( point );
                            point.x = ( la->transformedLinePoints().last().x + LLEx - xOffset ) * xScale;
                            point.y = ( la->transformedLinePoints().last().y - LLEy - yOffset ) * yScale;
                            path3.append( point );
                        }
                        else
                        {
                            path2.append( path[0] );
                            path3.append( path[1] );
                        }

                        drawShapeOnImage( backImage, path2, false, linePen, QBrush(), pageScale, Multiply );
                        drawShapeOnImage( backImage, path3, false, linePen, QBrush(), pageScale, Multiply );
                    }
                }
                // draw HighlightAnnotation MISSING: under/strike width, feather, capping
                else if ( type == Okular::Annotation::AHighlight )
                {
                    // get the annotation
                    Okular::HighlightAnnotation * ha = (Okular::HighlightAnnotation *) a;
                    Okular::HighlightAnnotation::HighlightType type = ha->highlightType();

                    // draw each quad of the annotation
                    int quads = ha->highlightQuads().size();
                    for ( int q = 0; q < quads; q++ )
                    {
                        NormalizedPath path;
                        const Okular::HighlightAnnotation::Quad & quad = ha->highlightQuads()[ q ];
                        // normalize page point to image
                        for ( int i = 0; i < 4; i++ )
                        {
                            Okular::NormalizedPoint point;
                            point.x = (quad.transformedPoint( i ).x - xOffset) * xScale;
                            point.y = (quad.transformedPoint( i ).y - yOffset) * yScale;
                            path.append( point );
                        }
                        // draw the normalized path into image
                        switch ( type )
                        {
                            // highlight the whole rect
                            case Okular::HighlightAnnotation::Highlight:
                                drawShapeOnImage( backImage, path, true, Qt::NoPen, acolor, pageScale, Multiply );
                                break;
                            // highlight the bottom part of the rect
                            case Okular::HighlightAnnotation::Squiggly:
                                path[ 3 ].x = ( path[ 0 ].x + path[ 3 ].x ) / 2.0;
                                path[ 3 ].y = ( path[ 0 ].y + path[ 3 ].y ) / 2.0;
                                path[ 2 ].x = ( path[ 1 ].x + path[ 2 ].x ) / 2.0;
                                path[ 2 ].y = ( path[ 1 ].y + path[ 2 ].y ) / 2.0;
                                drawShapeOnImage( backImage, path, true, Qt::NoPen, acolor, pageScale, Multiply );
                                break;
                            // make a line at 3/4 of the height
                            case Okular::HighlightAnnotation::Underline:
                                path[ 0 ].x = ( 3 * path[ 0 ].x + path[ 3 ].x ) / 4.0;
                                path[ 0 ].y = ( 3 * path[ 0 ].y + path[ 3 ].y ) / 4.0;
                                path[ 1 ].x = ( 3 * path[ 1 ].x + path[ 2 ].x ) / 4.0;
                                path[ 1 ].y = ( 3 * path[ 1 ].y + path[ 2 ].y ) / 4.0;
                                path.pop_back();
                                path.pop_back();
                                drawShapeOnImage( backImage, path, false, QPen( acolor, 2 ), QBrush(), pageScale );
                                break;
                            // make a line at 1/2 of the height
                            case Okular::HighlightAnnotation::StrikeOut:
                                path[ 0 ].x = ( path[ 0 ].x + path[ 3 ].x ) / 2.0;
                                path[ 0 ].y = ( path[ 0 ].y + path[ 3 ].y ) / 2.0;
                                path[ 1 ].x = ( path[ 1 ].x + path[ 2 ].x ) / 2.0;
                                path[ 1 ].y = ( path[ 1 ].y + path[ 2 ].y ) / 2.0;
                                path.pop_back();
                                path.pop_back();
                                drawShapeOnImage( backImage, path, false, QPen( acolor, 2 ), QBrush(), pageScale );
                                break;
                        }
                    }
                }
                // draw InkAnnotation MISSING:invar width, PENTRACER
                else if ( type == Okular::Annotation::AInk )
                {
                    // get the annotation
                    Okular::InkAnnotation * ia = (Okular::InkAnnotation *) a;

                    // draw each ink path
                    const QList< QLinkedList<Okular::NormalizedPoint> > transformedInkPaths = ia->transformedInkPaths();

                    const QPen inkPen = buildPen( a, a->style().width(), acolor );

                    int paths = transformedInkPaths.size();
                    for ( int p = 0; p < paths; p++ )
                    {
                        NormalizedPath path;
                        const QLinkedList<Okular::NormalizedPoint> & inkPath = transformedInkPaths[ p ];

                        // normalize page point to image
                        QLinkedList<Okular::NormalizedPoint>::const_iterator pIt = inkPath.constBegin(), pEnd = inkPath.constEnd();
                        for ( ; pIt != pEnd; ++pIt )
                        {
                            const Okular::NormalizedPoint & inkPoint = *pIt;
                            Okular::NormalizedPoint point;
                            point.x = (inkPoint.x - xOffset) * xScale;
                            point.y = (inkPoint.y - yOffset) * yScale;
                            path.append( point );
                        }
                        // draw the normalized path into image
                        drawShapeOnImage( backImage, path, false, inkPen, QBrush(), pageScale );
                    }
                }
            } // end current annotation drawing
        }
        if(viewPortPoint)
        {
            QPainter painter(&backImage);
            painter.translate( -limits.left(), -limits.top() );
            painter.setPen( QApplication::palette().color( QPalette::Active, QPalette::Highlight ) );
            painter.drawLine( 0, viewPortPoint->y * scaledHeight + 1, scaledWidth - 1, viewPortPoint->y * scaledHeight + 1 );
// ROTATION CURRENTLY NOT IMPLEMENTED
/*
            if( page->rotation() == Okular::Rotation0)
            {

            }
            else if(page->rotation() == Okular::Rotation270)
            {
                painter.drawLine( viewPortPoint->y * scaledHeight + 1, 0, viewPortPoint->y * scaledHeight + 1, scaledWidth - 1);
            }
            else if(page->rotation() == Okular::Rotation180)
            {
                painter.drawLine( 0, (1.0 - viewPortPoint->y) * scaledHeight - 1, scaledWidth - 1, (1.0 - viewPortPoint->y) * scaledHeight - 1 );
            }
            else if(page->rotation() == Okular::Rotation90) // not right, rotation clock-wise
            {
                painter.drawLine( scaledWidth - (viewPortPoint->y * scaledHeight + 1), 0, scaledWidth - (viewPortPoint->y * scaledHeight + 1), scaledWidth - 1);
            }
*/
        }

        // 4B.5. create the back pixmap converting from the local image
        backPixmap = new QPixmap( QPixmap::fromImage( backImage ) );
        backPixmap->setDevicePixelRatio(dpr);

        // 4B.6. create a painter over the pixmap and set it as the active one
        mixedPainter = new QPainter( backPixmap );
        mixedPainter->translate( -limits.left(), -limits.top() );
    }

    /** 5 -- MIXED FLOW. Draw ANNOTATIONS [OPAQUE ONES] on ACTIVE PAINTER  **/
    if ( unbufferedAnnotations )
    {
        // iterate over annotations and paint AText, AGeom, AStamp
        QList< Okular::Annotation * >::const_iterator aIt = unbufferedAnnotations->constBegin(), aEnd = unbufferedAnnotations->constEnd();
        for ( ; aIt != aEnd; ++aIt )
        {
            Okular::Annotation * a = *aIt;

            // honor opacity settings on supported types
            unsigned int opacity = (unsigned int)( 255.0 * a->style().opacity() );
            // skip the annotation drawing if all the annotation is fully
            // transparent, but not with text annotations
            if ( opacity <= 0 && a->subType() != Okular::Annotation::AText )
                continue;

            QColor acolor = a->style().color();
            if ( !acolor.isValid() )
                acolor = Qt::yellow;
            acolor.setAlpha( opacity );

            // get annotation boundary and drawn rect
            QRect annotBoundary = a->transformedBoundingRectangle().geometry( scaledWidth, scaledHeight ).translated( -scaledCrop.topLeft() );
            QRect annotRect = annotBoundary.intersected( limits );
            QRect innerRect( annotRect.left() - annotBoundary.left(), annotRect.top() -
                    annotBoundary.top(), annotRect.width(), annotRect.height() );
            QRectF dInnerRect(innerRect.x() * dpr, innerRect.y() * dpr, innerRect.width() * dpr, innerRect.height() * dpr);

            Okular::Annotation::SubType type = a->subType();

            // draw TextAnnotation
            if ( type == Okular::Annotation::AText )
            {
                Okular::TextAnnotation * text = (Okular::TextAnnotation *)a;
                if ( text->textType() == Okular::TextAnnotation::InPlace )
                {
                    QImage image( annotBoundary.size(), QImage::Format_ARGB32 );
                    image.fill( acolor.rgba() );
                    QPainter painter( &image );
                    painter.setFont( text->textFont() );
                    Qt::AlignmentFlag halign = ( text->inplaceAlignment() == 1 ? Qt::AlignHCenter : ( text->inplaceAlignment() == 2 ? Qt::AlignRight : Qt::AlignLeft ) );
                    const double invXScale = (double)page->width() / scaledWidth;
                    const double invYScale = (double)page->height() / scaledHeight;
                    const double borderWidth = text->style().width();
                    painter.scale( 1 / invXScale, 1 / invYScale );
                    painter.drawText( borderWidth * invXScale, borderWidth * invYScale,
                                      (image.width() - 2 * borderWidth) * invXScale,
                                      (image.height() - 2 * borderWidth) * invYScale,
                                      Qt::AlignTop | halign | Qt::TextWrapAnywhere,
                                      text->contents() );
                    painter.resetTransform();
                    //Required as asking for a zero width pen results
                    //in a default width pen (1.0) being created
                    if ( borderWidth != 0 )
                    {
                        QPen pen( Qt::black, borderWidth );
                        painter.setPen( pen );
                        painter.drawRect( 0, 0, image.width() - 1, image.height() - 1 );
                    }
                    painter.end();

                    mixedPainter->drawImage( annotBoundary.topLeft(), image );
                }
                else if ( text->textType() == Okular::TextAnnotation::Linked )
                {
                // get pixmap, colorize and alpha-blend it
                    QString path;
                    QPixmap pixmap = GuiUtils::iconLoader()->loadIcon( text->textIcon().toLower(), KIconLoader::User, 32, KIconLoader::DefaultState, QStringList(), &path, true );
                    if ( path.isEmpty() )
                        pixmap = GuiUtils::iconLoader()->loadIcon( text->textIcon().toLower(), KIconLoader::NoGroup, 32 );
                    QRect annotBoundary2 = QRect( annotBoundary.topLeft(), QSize( TEXTANNOTATION_ICONSIZE * dpr, TEXTANNOTATION_ICONSIZE * dpr ) );
                    QRect annotRect2 = annotBoundary2.intersected( limits );
                    QRect innerRect2( annotRect2.left() - annotBoundary2.left(), annotRect2.top() -
                    annotBoundary2.top(), annotRect2.width(), annotRect2.height() );

                    QPixmap scaledCroppedPixmap = pixmap.scaled(TEXTANNOTATION_ICONSIZE * dpr, TEXTANNOTATION_ICONSIZE * dpr).copy(dInnerRect.toAlignedRect());
                    scaledCroppedPixmap.setDevicePixelRatio(dpr);
                    QImage scaledCroppedImage = scaledCroppedPixmap.toImage();

                    // if the annotation color is valid (ie it was set), then
                    // use it to colorize the icon, otherwise the icon will be
                    // "gray"
                    if ( a->style().color().isValid() )
                        GuiUtils::colorizeImage( scaledCroppedImage, a->style().color(), opacity );
                    pixmap = QPixmap::fromImage( scaledCroppedImage );

                    // draw the mangled image to painter
                    mixedPainter->drawPixmap( annotRect.topLeft(), pixmap);
                }

            }
            // draw StampAnnotation
            else if ( type == Okular::Annotation::AStamp )
            {
                Okular::StampAnnotation * stamp = (Okular::StampAnnotation *)a;

                // get pixmap and alpha blend it if needed
                QPixmap pixmap = GuiUtils::loadStamp( stamp->stampIconName(), annotBoundary.size() );
                if ( !pixmap.isNull() ) // should never happen but can happen on huge sizes
                {
                    const QRect dInnerRect(QRectF(innerRect.x() * dpr, innerRect.y() * dpr, innerRect.width() * dpr, innerRect.height() * dpr).toAlignedRect());

                    QPixmap scaledCroppedPixmap = pixmap.scaled(annotBoundary.width() * dpr, annotBoundary.height() * dpr).copy(dInnerRect);
                    scaledCroppedPixmap.setDevicePixelRatio(dpr);

                    QImage scaledCroppedImage = scaledCroppedPixmap.toImage();

                    if ( opacity < 255 )
                        changeImageAlpha( scaledCroppedImage, opacity );
                    pixmap = QPixmap::fromImage( scaledCroppedImage );

                    // draw the scaled and al
                    mixedPainter->drawPixmap( annotRect.topLeft(), pixmap );
                }
            }
            // draw GeomAnnotation
            else if ( type == Okular::Annotation::AGeom )
            {
                Okular::GeomAnnotation * geom = (Okular::GeomAnnotation *)a;
                // check whether there's anything to draw
                if ( geom->style().width() || geom->geometricalInnerColor().isValid() )
                {
                    mixedPainter->save();
                    const double width = geom->style().width() * Okular::Utils::realDpi(nullptr).width() / ( 72.0 * 2.0 ) * scaledWidth / page->width();
                    QRectF r( .0, .0, annotBoundary.width(), annotBoundary.height() );
                    r.adjust( width, width, -width, -width );
                    r.translate( annotBoundary.topLeft() );
                    if ( geom->geometricalInnerColor().isValid() )
                    {
                        r.adjust( width, width, -width, -width );
                        const QColor color = geom->geometricalInnerColor();
                        mixedPainter->setPen( Qt::NoPen );
                        mixedPainter->setBrush( QColor( color.red(), color.green(), color.blue(), opacity ) );
                        if ( geom->geometricalType() == Okular::GeomAnnotation::InscribedSquare )
                            mixedPainter->drawRect( r );
                        else
                            mixedPainter->drawEllipse( r );
                        r.adjust( -width, -width, width, width );
                    }
                    if ( geom->style().width() ) // need to check the original size here..
                    {
                        mixedPainter->setPen( buildPen( a, width * 2, acolor ) );
                        mixedPainter->setBrush( Qt::NoBrush );
                        if ( geom->geometricalType() == Okular::GeomAnnotation::InscribedSquare )
                            mixedPainter->drawRect( r );
                        else
                            mixedPainter->drawEllipse( r );
                    }
                    mixedPainter->restore();
                }
            }

            // draw extents rectangle
            if ( Okular::Settings::debugDrawAnnotationRect() )
            {
                mixedPainter->setPen( a->style().color() );
                mixedPainter->drawRect( annotBoundary );
            }
        }
    }

    if ( boundingRectOnlyAnn )
    {
        QRect annotBoundary = boundingRectOnlyAnn->transformedBoundingRectangle().geometry( scaledWidth, scaledHeight ).translated( -scaledCrop.topLeft() );
        mixedPainter->setPen( Qt::DashLine );
        mixedPainter->drawRect( annotBoundary );
    }

    /** 6 -- MIXED FLOW. Draw LINKS+IMAGES BORDER on ACTIVE PAINTER  **/
    if ( enhanceLinks || enhanceImages )
    {
        mixedPainter->save();
        mixedPainter->scale( scaledWidth, scaledHeight );
        mixedPainter->translate( -crop.left, -crop.top );

        QColor normalColor = QApplication::palette().color( QPalette::Active, QPalette::Highlight );
        // enlarging limits for intersection is like growing the 'rectGeometry' below
        QRect limitsEnlarged = limits;
        limitsEnlarged.adjust( -2, -2, 2, 2 );
        // draw rects that are inside the 'limits' paint region as opaque rects
        QLinkedList< Okular::ObjectRect * >::const_iterator lIt = page->m_rects.constBegin(), lEnd = page->m_rects.constEnd();
        for ( ; lIt != lEnd; ++lIt )
        {
            Okular::ObjectRect * rect = *lIt;
            if ( (enhanceLinks && rect->objectType() == Okular::ObjectRect::Action) ||
                 (enhanceImages && rect->objectType() == Okular::ObjectRect::Image) )
            {
                if ( limitsEnlarged.intersects( rect->boundingRect( scaledWidth, scaledHeight ).translated( -scaledCrop.topLeft() ) ) )
                {
                    mixedPainter->strokePath( rect->region(), QPen( normalColor, 0 ) );
                }
            }
        }
        mixedPainter->restore();
    }

    /** 7 -- BUFFERED FLOW. Copy BACKPIXMAP on DESTINATION PAINTER **/
    if ( useBackBuffer )
    {
        delete mixedPainter;
        destPainter->drawPixmap( limits.left(), limits.top(), *backPixmap );
        delete backPixmap;
    }

    // delete object containers
    delete bufferedHighlights;
    delete bufferedAnnotations;
    delete unbufferedAnnotations;
    
    qDebug() << "PagePainter END";
}


/** Private Helpers :: Pixmap conversion **/
void PagePainter::cropPixmapOnImage( QImage & dest, const QPixmap * src, const QRect & r )
{
    qreal dpr = src->devicePixelRatioF();

    // handle quickly the case in which the whole pixmap has to be converted
    if ( r == QRect( 0, 0, src->width() / dpr, src->height() / dpr ) )
    {
        dest = src->toImage();
        dest = dest.convertToFormat(QImage::Format_ARGB32_Premultiplied);
    }
    // else copy a portion of the src to an internal pixmap (smaller) and convert it
    else
    {
        QImage croppedImage( r.width() * dpr, r.height() * dpr, QImage::Format_ARGB32_Premultiplied );
        croppedImage.setDevicePixelRatio(dpr);
        QPainter p( &croppedImage );
        p.drawPixmap( 0, 0, *src, r.left(), r.top(), r.width(), r.height() );
        p.end();
        dest = croppedImage;
    }
}

void PagePainter::recolor(QImage *image, const QColor &foreground, const QColor &background)
{
    if (image->format() != QImage::Format_ARGB32_Premultiplied) {
        qCWarning(OkularUiDebug) << "Wrong image format! Converting...";
        *image = image->convertToFormat(QImage::Format_ARGB32_Premultiplied);
    }

    Q_ASSERT(image->format() == QImage::Format_ARGB32_Premultiplied);

    const float scaleRed = background.redF() - foreground.redF();
    const float scaleGreen = background.greenF() - foreground.greenF();
    const float scaleBlue = background.blueF() - foreground.blueF();

    for (int y=0; y<image->height(); y++) {
        QRgb *pixels = reinterpret_cast<QRgb*>(image->scanLine(y));

        for (int x=0; x<image->width(); x++) {
            const int lightness = qGray(pixels[x]);
            pixels[x] = qRgba(scaleRed * lightness + foreground.red(),
                           scaleGreen * lightness + foreground.green(),
                           scaleBlue * lightness + foreground.blue(),
                           qAlpha(pixels[x]));
        }
    }
}

/** Private Helpers :: Image Drawing **/
// from Arthur - qt4
static inline int qt_div_255(int x) { return (x + (x>>8) + 0x80) >> 8; }

void PagePainter::changeImageAlpha( QImage & image, unsigned int destAlpha )
{
    // iterate over all pixels changing the alpha component value
    unsigned int * data = (unsigned int *)image.bits();
    unsigned int pixels = image.width() * image.height();

    int source, sourceAlpha;
    for( unsigned int i = 0; i < pixels; ++i )
    {   // optimize this loop keeping byte order into account
        source = data[i];
        if ( (sourceAlpha = qAlpha( source )) == 255 )
        {
            // use destAlpha
            data[i] = qRgba( qRed(source), qGreen(source), qBlue(source), destAlpha );
        }
        else
        {
            // use destAlpha * sourceAlpha product
            sourceAlpha = qt_div_255( destAlpha * sourceAlpha );
            data[i] = qRgba( qRed(source), qGreen(source), qBlue(source), sourceAlpha );
        }
    }
}

void PagePainter::drawShapeOnImage(
    QImage & image,
    const NormalizedPath & normPath,
    bool closeShape,
    const QPen & pen,
    const QBrush & brush,
    double penWidthMultiplier,
    RasterOperation op
    //float antiAliasRadius
    )
{
    // safety checks
    int pointsNumber = normPath.size();
    if ( pointsNumber < 2 )
        return;

    int imageWidth = image.width();
    int imageHeight = image.height();
    double fImageWidth = (double)imageWidth;
    double fImageHeight = (double)imageHeight;

    // stroke outline
    double penWidth = (double)pen.width() * penWidthMultiplier;
    QPainter painter(&image);
    painter.setRenderHint(QPainter::Antialiasing);
    QPen pen2 = pen;
    pen2.setWidthF(penWidth);
    painter.setPen(pen2);
    painter.setBrush(brush);

    if (op == Multiply) {
        painter.setCompositionMode(QPainter::CompositionMode_Multiply);
    }

    if ( brush.style() == Qt::NoBrush )
    {
        // create a polygon
        QPolygonF poly( closeShape ? pointsNumber + 1 : pointsNumber );
        for ( int i = 0; i < pointsNumber; ++i )
        {
            poly[ i ] = QPointF( normPath[ i ].x * fImageWidth, normPath[ i ].y * fImageHeight );
        }
        if ( closeShape )
            poly[ pointsNumber ] = poly[ 0 ];

        painter.drawPolyline( poly );
    }
    else
    {
        // create a 'path'
        QPainterPath path;
        path.setFillRule( Qt::WindingFill );

        path.moveTo( normPath[ 0 ].x * fImageWidth, normPath[ 0 ].y * fImageHeight );
        for ( int i = 1; i < pointsNumber; i++ )
        {
            path.lineTo( normPath[ i ].x * fImageWidth, normPath[ i ].y * fImageHeight );
        }
        if ( closeShape )
            path.closeSubpath();

        painter.drawPath( path );
    }
}

/* kate: replace-tabs on; indent-width 4; */
<|MERGE_RESOLUTION|>--- conflicted
+++ resolved
@@ -349,13 +349,8 @@
                     else
                     {
                         qCWarning(OkularUiDebug) << "PagePainter: 4BT2";
-<<<<<<< HEAD
-                        double xScale = tile.pixmap()->width() / (double)dTileRect.width();
-                        double yScale = tile.pixmap()->height() / (double)dTileRect.height();
-=======
                         double xScale = tilePixmap.width() / (double)dTileRect.width();
                         double yScale = tilePixmap.height() / (double)dTileRect.height();
->>>>>>> f985fc1d
                         QTransform transform( xScale, 0, 0, yScale, 0, 0 );
                         p.drawPixmap( limitsInTile.translated( -limits.topLeft() ), tilePixmap,
                                 transform.mapRect( dLimitsInTile ).translated( -transform.mapRect( dTileRect ).topLeft() ) );
