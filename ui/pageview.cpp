--- conflicted
+++ resolved
@@ -4789,11 +4789,7 @@
             d->scroller->scrollTo(d->scroller->finalPosition() + QPoint(0, -100 * nSteps), d->currentShortScrollDuration);
         } else {
             if (d->scroller->finalPosition().y() > verticalScrollBar()->minimum())
-<<<<<<< HEAD
-                d->scroller->scrollTo(d->scroller->finalPosition() + QPoint(0, -verticalScrollBar()->rect().height()), d->currentLongScrollDuration);
-=======
-                d->scroller->scrollTo(d->scroller->finalPosition() + QPoint(0, -(1 - Okular::Settings::scrollOverlap() / 100.0) * verticalScrollBar()->rect().height()));
->>>>>>> 740318df
+                d->scroller->scrollTo(d->scroller->finalPosition() + QPoint(0, -(1 - Okular::Settings::scrollOverlap() / 100.0) * verticalScrollBar()->rect().height()), d->currentLongScrollDuration);
         }
     } else if (d->document->currentPage() > 0) {
         // more optimized than document->setPrevPage and then move view to bottom
@@ -4815,11 +4811,7 @@
             d->scroller->scrollTo(d->scroller->finalPosition() + QPoint(0, 100 * nSteps), d->currentShortScrollDuration);
         } else {
             if (d->scroller->finalPosition().y() < verticalScrollBar()->maximum())
-<<<<<<< HEAD
-                d->scroller->scrollTo(d->scroller->finalPosition() + QPoint(0, verticalScrollBar()->rect().height()), d->currentLongScrollDuration);
-=======
-                d->scroller->scrollTo(d->scroller->finalPosition() + QPoint(0, (1 - Okular::Settings::scrollOverlap() / 100.0) * verticalScrollBar()->rect().height()));
->>>>>>> 740318df
+                d->scroller->scrollTo(d->scroller->finalPosition() + QPoint(0, (1 - Okular::Settings::scrollOverlap() / 100.0) * verticalScrollBar()->rect().height()), d->currentLongScrollDuration);
         }
     } else if ((int)d->document->currentPage() < d->items.count() - 1) {
         // more optimized than document->setNextPage and then move view to top
