/***************************************************************************
 *   Copyright (C) 2004-2005 by Enrico Ros <eros.kde@email.it>             *
 *   Copyright (C) 2004-2006 by Albert Astals Cid <tsdgeos@terra.es>       *
 *                                                                         *
 *   With portions of code from kpdf/kpdf_pagewidget.cc by:                *
 *     Copyright (C) 2002 by Wilco Greven <greven@kde.org>                 *
 *     Copyright (C) 2003 by Christophe Devriese                           *
 *                           <Christophe.Devriese@student.kuleuven.ac.be>  *
 *     Copyright (C) 2003 by Laurent Montel <montel@kde.org>               *
 *     Copyright (C) 2003 by Dirk Mueller <mueller@kde.org>                *
 *     Copyright (C) 2004 by James Ots <kde@jamesots.com>                  *
 *                                                                         *
 *   This program is free software; you can redistribute it and/or modify  *
 *   it under the terms of the GNU General Public License as published by  *
 *   the Free Software Foundation; either version 2 of the License, or     *
 *   (at your option) any later version.                                   *
 ***************************************************************************/

#include <X11/Xlib.h>
#include <X11/extensions/Xrender.h>
#include <fixx11h.h>

// qt/kde includes
#include <qcursor.h>
#include <qevent.h>
#include <qgraphicsscene.h>
#include <qpainter.h>
#include <qtimer.h>
#include <qdatetime.h>
#include <qpushbutton.h>
#include <qset.h>
#include <qscrollbar.h>
#include <qapplication.h>
#include <qclipboard.h>
#include <QX11Info>
#include <kiconloader.h>
#include <kaction.h>
#include <kstdaccel.h>
#include <kstdaction.h>
#include <kactioncollection.h>
#include <kmenu.h>
#include <klocale.h>
#include <kfiledialog.h>
#include <kimageeffect.h>
#include <kselectaction.h>
#include <ktoggleaction.h>
#include <ktoolinvocation.h>
#include <kdebug.h>
#include <kmessagebox.h>
#include <kicon.h>
#include <QtDBus/QtDBus>

// system includes
#include <math.h>
#include <stdlib.h>

// local includes
#include "pageview.h"
#include "pageviewutils.h"
#include "pagepainter.h"
#include "core/annotations.h"
#include "embeddedannotationdialog.h"
#include "annotationpropertiesdialog.h"
#include "pageviewannotator.h"
#include "core/document.h"
#include "core/page.h"
#include "core/misc.h"
#include "core/link.h"
#include "core/generator.h"
#include "settings.h"

#define ROUND(x) (int(x + 0.5))

// structure used internally by PageView for data storage
class PageViewPrivate
{
public:
    // the document, pageviewItems and the 'visible cache'
    KPDFDocument * document;
    QVector< PageViewItem * > items;
    QLinkedList< PageViewItem * > visibleItems;

    // view layout (columns and continuous in Settings), zoom and mouse
    PageView::ZoomMode zoomMode;
    float zoomFactor;
    PageView::MouseMode mouseMode;
    QPoint mouseGrabPos;
    QPoint mousePressPos;
    QPoint mouseSelectPos;
    bool mouseMidZooming;
    int mouseMidLastY;
    bool mouseSelecting;
    RubberBandItem * rubberBand;
    bool mouseTextSelecting;
/*
    bool mouseTextSelectionPainted;
    QList<QRect>* mouseTextSelectionRect;
    QColor mouseTextSelectionColor;
    TextSelection * mouseTextSelectionInfo;
*/
    QSet< int > pagesWithTextSelection;
    bool mouseOnRect;
                             
    // type ahead find
    bool typeAheadActive;
    QString typeAheadString;
    QTimer * findTimeoutTimer;
    // viewport move
    bool viewportMoveActive;
    QTime viewportMoveTime;
    QPoint viewportMoveDest;
    QTimer * viewportMoveTimer;
    // auto scroll
    int scrollIncrement;
    QTimer * autoScrollTimer;
    // annotations
    PageViewAnnotator * annotator;
    //text annotation dialogs list
    QList<EmbeddedAnnotationDialog *> m_annowindows;
    // other stuff
    QTimer * delayResizeTimer;
    bool dirtyLayout;
    bool blockViewport;                 // prevents changes to viewport
    bool blockPixmapsRequest;           // prevent pixmap requests
    PageViewMessage * messageWindow;    // in pageviewutils.h

    // actions
    KSelectAction * aOrientation;
    KSelectAction * aPaperSizes;
    KAction * aMouseNormal;
    KAction * aMouseSelect;
    KAction * aMouseTextSelect;
    KToggleAction * aToggleAnnotator;
    KSelectAction * aZoom;
    KToggleAction * aZoomFitWidth;
    KToggleAction * aZoomFitPage;
    KToggleAction * aZoomFitText;
    KSelectAction * aRenderMode;
    KToggleAction * aViewContinuous;
    KAction * aPrevAction;
    KActionCollection * actionCollection;
};



/* PageView. What's in this file? -> quick overview.
 * Code weight (in rows) and meaning:
 *  160 - constructor and creating actions plus their connected slots (empty stuff)
 *  70  - DocumentObserver inherited methodes (important)
 *  550 - events: mouse, keyboard, drag/drop
 *  170 - slotRelayoutPages: set contents of the scrollview on continuous/single modes
 *  100 - zoom: zooming pages in different ways, keeping update the toolbar actions, etc..
 *  other misc functions: only slotRequestVisiblePixmaps and pickItemOnPoint noticeable,
 * and many insignificant stuff like this comment :-)
 */
PageView::PageView( QWidget *parent, KPDFDocument *document )
    : QGraphicsView( parent )
{
    // create and initialize private storage structure
    d = new PageViewPrivate();
    d->document = document;
    d->aOrientation = 0;
    d->aRenderMode = 0;
    d->zoomMode = (PageView::ZoomMode) KpdfSettings::zoomMode();
    d->zoomFactor = KpdfSettings::zoomFactor();
    d->mouseMode = MouseNormal;
    d->mouseMidZooming = false;
    d->mouseSelecting = false;
    d->rubberBand = 0;
    d->mouseTextSelecting = false;
    d->mouseOnRect = false;
    d->typeAheadActive = false;
    d->findTimeoutTimer = 0;
    d->viewportMoveActive = false;
    d->viewportMoveTimer = 0;
    d->scrollIncrement = 0;
    d->autoScrollTimer = 0;
    d->annotator = 0;
    d->delayResizeTimer = 0;
    d->dirtyLayout = false;
    d->blockViewport = false;
    d->blockPixmapsRequest = false;
    d->messageWindow = new PageViewMessage(this);
    d->aPrevAction = 0;
/*
    d->mouseTextSelectionRect=0;
    d->mouseTextSelectionInfo=0;
    d->mouseTextSelectionPainted=0;
*/
    d->aPaperSizes=0;

    setObjectName( QLatin1String( "okular::pageView" ) );

    // widget setup: setup focus, accept drops and track mouse
    viewport()->setFocusProxy( this );
    viewport()->setFocusPolicy( Qt::StrongFocus );
    setAcceptDrops( true );
    viewport()->setMouseTracking( true );

    // scene setup
    setScene( new QGraphicsScene() );
    scene()->setBackgroundBrush( QBrush( Qt::gray ) );

    // conntect the padding of the viewport to pixmaps requests
    connect( horizontalScrollBar(), SIGNAL(valueChanged(int)), this, SLOT(slotRequestVisiblePixmaps(int)) );
    connect( verticalScrollBar(), SIGNAL(valueChanged(int)), this, SLOT(slotRequestVisiblePixmaps(int)) );

    // show initial welcome text
    d->messageWindow->display( i18n( "Welcome" ), PageViewMessage::Info, 2000 );

    // set a corner button to resize the view to the page size
//    QPushButton * resizeButton = new QPushButton( viewport() );
//    resizeButton->setPixmap( SmallIcon("crop") );
//    setCornerWidget( resizeButton );
//    resizeButton->setEnabled( false );
    // connect(...);
}

PageView::~PageView()
{
    // delete the local storage structure
    foreach(EmbeddedAnnotationDialog* tempwnd, d->m_annowindows)
    {
        if(tempwnd)
            delete tempwnd;
    }
    d->document->removeObserver( this );
    delete d;
}

void PageView::setupActions( KActionCollection * ac )
{
    d->actionCollection = ac;

    d->aOrientation=new KSelectAction( i18n( "&Orientation" ), ac, "view_orientation" );
    d->aPaperSizes=new KSelectAction( i18n( "&Paper sizes" ), ac, "view_papersizes" );
    QStringList rotations;
    rotations.append( i18n( "Default" ) );
    rotations.append( i18n( "Rotated 90 Degrees" ) );
    rotations.append( i18n( "Rotated 180 Degrees" ) );
    rotations.append( i18n( "Rotated 270 Degrees" ) );
    d->aOrientation->setItems( rotations );

    connect( d->aOrientation , SIGNAL( triggered( int ) ),
         d->document , SLOT( slotRotation( int ) ) );
    connect( d->aPaperSizes , SIGNAL( triggered( int ) ),
         d->document , SLOT( slotPaperSizes( int ) ) );

    d->aOrientation->setEnabled(d->document->supportsRotation());
    bool paperSizes=d->document->supportsPaperSizes();
    d->aPaperSizes->setEnabled(paperSizes);
    if (paperSizes)
      d->aPaperSizes->setItems(d->document->paperSizes());

    // Zoom actions ( higher scales takes lots of memory! )
    d->aZoom = new KSelectAction( KIcon( "viewmag" ), i18n( "Zoom" ), ac, "zoom_to" );
    d->aZoom->setEditable( true );
    d->aZoom->setMaxComboViewCount( 13 );
    connect( d->aZoom, SIGNAL( triggered(QAction *) ), this, SLOT( slotZoom() ) );
    updateZoomText();

    KStdAction::zoomIn( this, SLOT( slotZoomIn() ), ac, "zoom_in" );

    KStdAction::zoomOut( this, SLOT( slotZoomOut() ), ac, "zoom_out" );

    d->aZoomFitWidth = new KToggleAction( KIcon( "view_fit_width" ), i18n("Fit to Page &Width"), ac, "zoom_fit_width" );
    connect( d->aZoomFitWidth, SIGNAL( toggled( bool ) ), SLOT( slotFitToWidthToggled( bool ) ) );

    d->aZoomFitPage = new KToggleAction( KIcon( "view_fit_window" ), i18n("Fit to &Page"), ac, "zoom_fit_page" );
    connect( d->aZoomFitPage, SIGNAL( toggled( bool ) ), SLOT( slotFitToPageToggled( bool ) ) );

    d->aZoomFitText = new KToggleAction( KIcon( "viewmagfit" ), i18n("Fit to &Text"), ac, "zoom_fit_text" );
    connect( d->aZoomFitText, SIGNAL( toggled( bool ) ), SLOT( slotFitToTextToggled( bool ) ) );

    // View-Layout actions
    QStringList renderModes;
    renderModes.append( i18n( "Single" ) );
    renderModes.append( i18n( "Facing" ) );
    renderModes.append( i18n( "Overview" ) );

    d->aRenderMode = new KSelectAction( KIcon( "view_left_right" ), i18n("&Render Mode"), ac, "view_render_mode" );
    connect( d->aRenderMode, SIGNAL( triggered( int ) ), SLOT( slotRenderMode( int ) ) );
    d->aRenderMode->setItems( renderModes );
    d->aRenderMode->setCurrentItem( KpdfSettings::renderMode() );

    d->aViewContinuous = new KToggleAction( KIcon( "view_text" ), i18n("&Continuous"), ac, "view_continuous" );
    connect( d->aViewContinuous, SIGNAL( toggled( bool ) ), SLOT( slotContinuousToggled( bool ) ) );
    d->aViewContinuous->setChecked( KpdfSettings::viewContinuous() );

    // Mouse-Mode actions
    QActionGroup * actGroup = new QActionGroup( this );
    actGroup->setExclusive( true );
    d->aMouseNormal = new KAction( KIcon( "mouse" ), i18n("&Browse Tool"), ac, "mouse_drag" );
    connect( d->aMouseNormal, SIGNAL( triggered() ), this, SLOT( slotSetMouseNormal() ) );
    d->aMouseNormal->setCheckable( true );
    d->aMouseNormal->setActionGroup( actGroup );
    d->aMouseNormal->setChecked( true );

    KAction * mz = new KAction( KIcon( "viewmag" ), i18n("&Zoom Tool"), ac, "mouse_zoom" );
    connect( mz, SIGNAL( triggered() ), this, SLOT( slotSetMouseZoom() ) );
    mz->setCheckable( true );
    mz->setActionGroup( actGroup );

    d->aMouseSelect = new KAction( KIcon( "frame_edit" ), i18n("&Select Tool"), ac, "mouse_select" );
    connect( d->aMouseSelect, SIGNAL( triggered() ), this, SLOT( slotSetMouseSelect() ) );
    d->aMouseSelect->setCheckable( true );
    d->aMouseSelect->setActionGroup( actGroup );

    d->aMouseTextSelect = new KAction( KIcon( "text" ), i18n("&Text Selection Tool"), ac, "mouse_textselect" );
    connect( d->aMouseTextSelect, SIGNAL( triggered() ), this, SLOT( slotSetMouseTextSelect() ) );
    d->aMouseTextSelect->setCheckable( true );
    d->aMouseTextSelect->setActionGroup( actGroup );

    d->aToggleAnnotator = new KToggleAction( KIcon( "pencil" ), i18n("&Review"), ac, "mouse_toggle_annotate" );
    d->aToggleAnnotator->setCheckable( true );
    connect( d->aToggleAnnotator, SIGNAL( toggled( bool ) ), SLOT( slotToggleAnnotator( bool ) ) );
    d->aToggleAnnotator->setShortcut( Qt::Key_F6 );

    // Other actions
    KAction * su = new KAction( i18n("Scroll Up"), ac, "view_scroll_up" );
    connect( su, SIGNAL( triggered() ), this, SLOT( slotScrollUp() ) );
    su->setShortcut( QKeySequence(Qt::SHIFT + Qt::Key_Up) );

    KAction * sd = new KAction( i18n("Scroll Down"), ac, "view_scroll_down" );
    connect( sd, SIGNAL( triggered() ), this, SLOT( slotScrollDown() ) );
    sd->setShortcut( QKeySequence(Qt::SHIFT + Qt::Key_Down) );
}

bool PageView::canFitPageWidth()
{
    return KpdfSettings::renderMode() != 0 || d->zoomMode != ZoomFitWidth;
}

void PageView::fitPageWidth( int page )
{
    // zoom: Fit Width, columns: 1. setActions + relayout + setPage + update
    d->zoomMode = ZoomFitWidth;
    KpdfSettings::setRenderMode( 0 );
    d->aZoomFitWidth->setChecked( true );
    d->aZoomFitPage->setChecked( false );
    d->aZoomFitText->setChecked( false );
    d->aRenderMode->setCurrentItem( 0 );
    viewport()->setUpdatesEnabled( false );
    slotRelayoutPages();
    viewport()->setUpdatesEnabled( true );
    d->document->setViewportPage( page );
    updateZoomText();
    setFocus();
}

void PageView::setAnnotsWindow(Annotation * annot)
{
    if(!annot)
        return;
    //find the annot window
    EmbeddedAnnotationDialog* existWindow=0;
    foreach(EmbeddedAnnotationDialog* tempwnd, d->m_annowindows)
    {
        if(tempwnd)
        {
            if(tempwnd->m_annot==annot)
            {
                existWindow=tempwnd;
                break;
            }
        }
    }
    
    if(annot->window.flags & Annotation::Hidden)
    {
        if(existWindow)
        {
            existWindow->hide();
        }
    }
    else
    {
        if(existWindow==0)
        {
            existWindow=new EmbeddedAnnotationDialog(this,annot);
            d->m_annowindows<<existWindow;
        }
        existWindow->show();
    }
    return;
}

void PageView::displayMessage( const QString & message,PageViewMessage::Icon icon,int duration )
{
    if ( !KpdfSettings::showOSD() )
    {
        if (icon == PageViewMessage::Error)
            KMessageBox::error( this, message );
        else
            return;
    }

    // hide messageWindow if string is empty
    if ( message.isEmpty() )
        return d->messageWindow->hide();

    // display message (duration is length dependant)
    if (duration==-1)
        duration = 500 + 100 * message.length();
    d->messageWindow->display( message, icon, duration );
}

//BEGIN DocumentObserver inherited methods
void PageView::notifySetup( const QVector< KPDFPage * > & pageSet, bool documentChanged )
{
    // reuse current pages if nothing new
    if ( ( pageSet.count() == d->items.count() ) && !documentChanged )
    {
        int count = pageSet.count();
        for ( int i = 0; (i < count) && !documentChanged; i++ )
            if ( (int)pageSet[i]->number() != d->items[i]->pageNumber() )
                documentChanged = true;
        if ( !documentChanged )
            return;
    }
 
    // delete all widgets (one for each page in pageSet)
    QVector< PageViewItem * >::iterator dIt = d->items.begin(), dEnd = d->items.end();
    for ( ; dIt != dEnd; ++dIt )
    {
        scene()->removeItem( *dIt );
        delete *dIt;
    }
    d->items.clear();
    d->visibleItems.clear();

    // create children widgets
    QVector< KPDFPage * >::const_iterator setIt = pageSet.begin(), setEnd = pageSet.end();
    for ( ; setIt != setEnd; ++setIt )
    {
        PageViewItem * newitem = new PageViewItem( *setIt );
        d->items.push_back( newitem );
        scene()->addItem( newitem );
        newitem->setAnnotator( d->annotator );
#ifdef PAGEVIEW_DEBUG
        kDebug() << "geom for " << newitem->pageNumber() << " is " << newitem->geometry() << endl;
#endif
    }

    // invalidate layout so relayout/repaint will happen on next viewport change
    if ( pageSet.count() > 0 )
        // TODO for Enrico: Check if doing always the slotRelayoutPages() is not
        // suboptimal in some cases, i'd say it is not but a recheck will not hurt
        // Need slotRelayoutPages() here instead of d->dirtyLayout = true
        // because opening a pdf from another pdf will not trigger a viewportchange
        // so pages are never relayouted
        QTimer::singleShot(0, this, SLOT(slotRelayoutPages())); // was used
    else
    {
        // update the mouse cursor when closing because we may have close through a link and
        // want the cursor to come back to the normal cursor
        updateCursor( mapFromGlobal( QCursor::pos() ) + mapToScene( 0, 0 ).toPoint() );
        setSceneRect( 0, 0, 0, 0 );
    }

    // OSD to display pages
    if ( documentChanged && pageSet.count() > 0 && KpdfSettings::showOSD() )
        d->messageWindow->display(
            i18np(" Loaded a one-page document.",
                 " Loaded a %n-page document.",
                 pageSet.count() ),
            PageViewMessage::Info, 4000 );

    d->aOrientation->setEnabled(d->document->supportsRotation());
    bool paperSizes=d->document->supportsPaperSizes();
    d->aPaperSizes->setEnabled(paperSizes);
    // set the new paper sizes:
    // - if the generator supports them
    // - if the document changed
    if (paperSizes && documentChanged)
      d->aPaperSizes->setItems(d->document->paperSizes());
}

void PageView::notifyViewportChanged( bool smoothMove )
{
    // if we are the one changing viewport, skip this nofity
    if ( d->blockViewport )
        return;

    // block setViewport outgoing calls
    d->blockViewport = true;

    // find PageViewItem matching the viewport description
    const DocumentViewport & vp = d->document->viewport();
    PageViewItem * item = 0;
    QVector< PageViewItem * >::iterator iIt = d->items.begin(), iEnd = d->items.end();
    for ( ; iIt != iEnd; ++iIt )
        if ( (*iIt)->pageNumber() == vp.pageNumber )
        {
            item = *iIt;
            break;
        }
    if ( !item )
    {
        kDebug() << "viewport has no matching item!" << endl;
        d->blockViewport = false;
        return;
    }
#ifdef PAGEVIEW_DEBUG
    kDebug() << "document viewport changed\n";
#endif
    // relayout in "Single Pages" mode or if a relayout is pending
    d->blockPixmapsRequest = true;
    if ( !KpdfSettings::viewContinuous() || d->dirtyLayout )
        slotRelayoutPages();

    // restore viewport center or use default {x-center,v-top} alignment
    const QRectF & r = item->geometry();
    double newCenterX = r.left(),
        newCenterY = r.top();
    if ( vp.rePos.enabled )
    {
        if ( vp.rePos.pos == DocumentViewport::Center )
        {
            newCenterX += (int)( vp.rePos.normalizedX * r.width() );
            newCenterY += (int)( vp.rePos.normalizedY * r.height() );
        }
        else
        {
            // TopLeft
            newCenterX += (int)( vp.rePos.normalizedX * r.width() + viewport()->width() / 2 );
            newCenterY += (int)( vp.rePos.normalizedY * r.height() + viewport()->height() / 2 );
        }
    }
    else
    {
        newCenterX += r.width() / 2;
        newCenterY += viewport()->rect().height() / 2 - 10;
    }

    // if smooth movement requested, setup parameters and start it
    if ( smoothMove )
    {
        d->viewportMoveActive = true;
        d->viewportMoveTime.start();
        d->viewportMoveDest.setX( newCenterX );
        d->viewportMoveDest.setY( newCenterY );
        if ( !d->viewportMoveTimer )
        {
            d->viewportMoveTimer = new QTimer( this );
            connect( d->viewportMoveTimer, SIGNAL( timeout() ),
                     this, SLOT( slotMoveViewport() ) );
        }
        d->viewportMoveTimer->start( 25 );
        verticalScrollBar()->setEnabled( false );
        horizontalScrollBar()->setEnabled( false );
    }
    else
        centerOn( newCenterX, newCenterY );
    d->blockPixmapsRequest = false;

    // request visible pixmaps in the current viewport and recompute it
    slotRequestVisiblePixmaps();

    // enable setViewport calls
    d->blockViewport = false;

    // update zoom text if in a ZoomFit/* zoom mode
    if ( d->zoomMode != ZoomFixed )
        updateZoomText();

    // since the page has moved below cursor, update it
    updateCursor( mapFromGlobal( QCursor::pos() ) + mapToScene( 0, 0 ).toPoint() );
}

void PageView::notifyPageChanged( int pageNumber, int changedFlags )
{
    // only handle pixmap / highlight changes notifies
    if ( changedFlags & DocumentObserver::Bookmark )
        return;

    // iterate over visible items: if page(pageNumber) is one of them, repaint it
    QLinkedList< PageViewItem * >::iterator iIt = d->visibleItems.begin(), iEnd = d->visibleItems.end();
    for ( ; iIt != iEnd; ++iIt )
        if ( (*iIt)->pageNumber() == pageNumber )
        {
/*
            // update item's rectangle plus the little outline
            QRectF expandedRect = (*iIt)->geometry();
            expandedRect.adjust( -1, -1, 3, 3 );
*/
            (*iIt)->update();

            // if we were "zoom-dragging" do not overwrite the "zoom-drag" cursor
            if ( cursor().shape() != Qt::SizeVerCursor )
            {
                // since the page has been regenerated below cursor, update it
                updateCursor( mapFromGlobal( QCursor::pos() ) + mapToScene( 0, 0 ).toPoint() );
            }
            break;
        }
}

void PageView::notifyContentsCleared( int changedFlags )
{
    // if pixmaps were cleared, re-ask them
    if ( changedFlags & DocumentObserver::Pixmap )
        slotRequestVisiblePixmaps();
}

bool PageView::canUnloadPixmap( int pageNumber )
{
    // if the item is visible, forbid unloading
    QLinkedList< PageViewItem * >::iterator vIt = d->visibleItems.begin(), vEnd = d->visibleItems.end();
    for ( ; vIt != vEnd; ++vIt )
        if ( (*vIt)->pageNumber() == pageNumber )
            return false;
    // if hidden premit unloading
    return true;
}
//END DocumentObserver inherited methods

//BEGIN widget events
/*
void PageView::paintEvent( QPaintEvent * pe )
{
if ( d->document->handleEvent( pe ) )
{
    // create the rect into contents from the clipped screen rect
    QRect viewportRect = viewport()->rect();
    QRect contentsRect = pe->rect().intersect( viewportRect );
    contentsRect.translate( contentsX(), contentsY() );
    if ( !contentsRect.isValid() )
        return;

    // create the screen painter. a pixel painted at contentsX,contentsY
    // appears to the top-left corner of the scrollview.
    QPainter screenPainter( viewport() );
    screenPainter.translate( -contentsX(), -contentsY() );

    // selectionRect is the normalized mouse selection rect
    QRect selectionRect = d->mouseSelectionRect;
    if ( !selectionRect.isNull() )
        selectionRect = selectionRect.normalized();
    // selectionRectInternal without the border
    QRect selectionRectInternal = selectionRect;
    selectionRectInternal.adjust( 1, 1, -1, -1 );
    // color for blending
    QColor selBlendColor = (selectionRect.width() > 8 || selectionRect.height() > 8) ?
                           d->mouseSelectionColor : Qt::red;

    // subdivide region into rects
    QVector<QRect> allRects = pe->region().rects();
    int numRects = allRects.count();

    // preprocess rects area to see if it worths or not using subdivision
    uint summedArea = 0;
    for ( int i = 0; i < numRects; i++ )
    {
        const QRect & r = allRects[i];
        summedArea += r.width() * r.height();
    }
    // very elementary check: SUMj(Region[j].area) is less than boundingRect.area
    bool useSubdivision = summedArea < (0.6 * contentsRect.width() * contentsRect.height());
    if ( !useSubdivision )
        numRects = 1;

    // iterate over the rects (only one loop if not using subdivision)
    for ( uint i = 0; i < numRects; i++ )
    {
        if ( useSubdivision )
        {
            // set 'contentsRect' to a part of the sub-divided region
            contentsRect = allRects[i].normalized().intersect( viewportRect );
            contentsRect.translate( contentsX(), contentsY() );
            if ( !contentsRect.isValid() )
                continue;
        }

        // note: this check will take care of all things requiring alpha blending (not only selection)
        bool wantCompositing = ( !selectionRect.isNull() && contentsRect.intersects( selectionRect ) )
            || d->mouseTextSelecting;

        if ( wantCompositing && KpdfSettings::enableCompositing() )
        {
            // create pixmap and open a painter over it (contents{left,top} becomes pixmap {0,0})
            QPixmap doubleBuffer( contentsRect.size() );
            QPainter pixmapPainter( &doubleBuffer );
            pixmapPainter.translate( -contentsRect.left(), -contentsRect.top() );

            // calculate the color
            XRenderColor col;
            float alpha=0.2f;
            QColor blCol=selBlendColor.dark(140);
            col.red=( (blCol.red() << 8) | blCol.red() ) * alpha;
            col.green=( (blCol.green() << 8) | blCol.green() )*alpha;
            col.blue=( (blCol.blue() << 8) | blCol.blue())*alpha;
            col.alpha=alpha*0xffff;

            // 1) Layer 0: paint items and clear bg on unpainted rects
            drawDocumentOnPainter( contentsRect, &pixmapPainter );
            // 2) Layer 1a: paint (blend) transparent selection
            if ( !selectionRect.isNull() && selectionRect.intersects( contentsRect ) &&
                 !selectionRectInternal.contains( contentsRect ) )
            {
                QRect blendRect = selectionRectInternal.intersect( contentsRect );
                // skip rectangles covered by the selection's border
                if ( blendRect.isValid() )
                {
                    // grab current pixmap into a new one to colorize contents
                    QPixmap blendedPixmap( blendRect.width(), blendRect.height() );
                    copyBlt( &blendedPixmap, 0,0, &doubleBuffer,
                                blendRect.left() - contentsRect.left(), blendRect.top() - contentsRect.top(),
                                blendRect.width(), blendRect.height() );
                    // blend selBlendColor into the background pixmap
//                     QImage blendedImage = blendedPixmap.convertToImage();
//                     KImageEffect::blend( selBlendColor.dark(140), blendedImage, 0.2 );
                    XRenderFillRectangle(x11Info().display(), PictOpOver, blendedPixmap.x11PictureHandle(), &col, 
                      0,0, blendRect.width(), blendRect.height());
                    // copy the blended pixmap back to its place
                    pixmapPainter.drawPixmap( blendRect.left(), blendRect.top(), blendedPixmap );
                }
                // draw border (red if the selection is too small)
                pixmapPainter.setPen( selBlendColor );
                pixmapPainter.drawRect( selectionRect );
            }
            if ( d->mouseTextSelecting )
            {
              QRect blendRect;
              QList<QRect>::iterator it=d->mouseTextSelectionRect->begin(),
              end=d->mouseTextSelectionRect->end();
              XRenderColor col;
              float alpha=0.2f;
              QColor blCol=d->mouseTextSelectionColor.dark(140);
              col.red=( (blCol.red() << 8) | blCol.red() ) * alpha;
              col.green=( (blCol.green() << 8) | blCol.green() )*alpha;
              col.blue=( (blCol.blue() << 8) | blCol.blue())*alpha;
              col.alpha=alpha*0xffff;

              for (;it!=end;++it)
              {
                if (! ((*it).intersects( contentsRect )))
                  continue;
                blendRect = (*it).intersect(contentsRect);
                QPixmap blendedPixmap( blendRect.width(), blendRect.height() );
                copyBlt( &blendedPixmap, 0,0, &doubleBuffer,
                          blendRect.left() - contentsRect.left(), blendRect.top() - contentsRect.top(),
                          blendRect.width(), blendRect.height() );
                    // blend selBlendColor into the background pixmap
                XRenderFillRectangle(x11Info().display(), PictOpOver, blendedPixmap.x11PictureHandle(), &col, 
                  0,0, blendRect.width(), blendRect.height());

//                 KImageEffect::blend( d->mouseTextSelectionColor.dark(140), blendedImage, 0.2 );

                // copy the blended pixmap back to its place
                pixmapPainter.drawPixmap( blendRect.left(), blendRect.top(), blendedPixmap );
              
                // draw border (red if the selection is too small)
                pixmapPainter.setPen( d->mouseTextSelectionColor );
                pixmapPainter.drawRect( selectionRect );
              }
                 
              
            }
            // 3) Layer 1: give annotator painting control
            if ( d->annotator && d->annotator->routePaints( contentsRect ) )
                d->annotator->routePaint( &pixmapPainter, contentsRect );
            // 4) Layer 2: overlays
            if ( KpdfSettings::debugDrawBoundaries() )
            {
                pixmapPainter.setPen( Qt::blue );
                pixmapPainter.drawRect( contentsRect );
            }

            // finish painting and draw contents
            pixmapPainter.end();
            screenPainter.drawPixmap( contentsRect.left(), contentsRect.top(), doubleBuffer );
        }
        else
        {
            // 1) Layer 0: paint items and clear bg on unpainted rects
            drawDocumentOnPainter( contentsRect, &screenPainter );
            // 2) Layer 1: paint opaque selection
            if ( !selectionRect.isNull() && selectionRect.intersects( contentsRect ) &&
                 !selectionRectInternal.contains( contentsRect ) )
            {
                screenPainter.setPen( palette().color( QPalette::Active, QPalette::Highlight ).dark(110) );
                screenPainter.drawRect( selectionRect );
            }
            // 3) Layer 1: give annotator painting control
            if ( d->annotator && d->annotator->routePaints( contentsRect ) )
                d->annotator->routePaint( &screenPainter, contentsRect );
            // 4) Layer 2: overlays
            if ( KpdfSettings::debugDrawBoundaries() )
            {
                screenPainter.setPen( Qt::red );
                screenPainter.drawRect( contentsRect );
            }
        }
    }
}
}
*/

void PageView::resizeEvent( QResizeEvent * event)
{
if (d->document->handleEvent( event ) )
{
    if ( d->items.isEmpty() )
        return;

    // start a timer that will refresh the pixmap after 0.2s
    if ( !d->delayResizeTimer )
    {
        d->delayResizeTimer = new QTimer( this );
        d->delayResizeTimer->setSingleShot( true );
        connect( d->delayResizeTimer, SIGNAL( timeout() ), this, SLOT( slotRelayoutPages() ) );
    }
    d->delayResizeTimer->start( 200 );
}
}

void PageView::keyPressEvent( QKeyEvent * e )
{
if (d->document->handleEvent( e ) )
{
    e->accept();

    // if performing a selection or dyn zooming, disable keys handling
    if ( d->mouseSelecting || d->mouseMidZooming )
        return;

    // handle 'find as you type' (based on khtml/khtmlview.cpp)
    if( d->typeAheadActive )
    {
        // backspace: remove a char and search or terminates search
        if( e->key() == Qt::Key_Backspace )
        {
            if( d->typeAheadString.length() > 1 )
            {
                d->typeAheadString = d->typeAheadString.left( d->typeAheadString.length() - 1 );
                bool found = d->document->searchText( PAGEVIEW_SEARCH_ID, d->typeAheadString, true, false,
                        KPDFDocument::NextMatch, true, qRgb( 128, 255, 128 ), true );
                KLocalizedString status = found ? ki18n("Text found: \"%1\".") : ki18n("Text not found: \"%1\".");
                d->messageWindow->display( status.subs(d->typeAheadString.toLower()).toString(),
                                           found ? PageViewMessage::Find : PageViewMessage::Warning, 4000 );
                d->findTimeoutTimer->start( 3000 );
            }
            else
            {
                slotStopFindAhead();
                d->document->resetSearch( PAGEVIEW_SEARCH_ID );
            }
        }
        // go to next occurrency
        else if( e->key() == d->actionCollection->action( "find_next" )->shortcut().keyQt() )
        {
            // part doesn't get this key event because of the keyboard grab
            d->findTimeoutTimer->stop(); // restore normal operation during possible messagebox is displayed
            // (1/4) it is needed to grab the keyboard becase people may have Space assigned
            // to a accel and without grabbing the keyboard you can not vim-search for space
            // because it activates the accel
            releaseKeyboard();
            if ( d->document->continueSearch( PAGEVIEW_SEARCH_ID ) )
                d->messageWindow->display( i18n("Text found: \"%1\".", d->typeAheadString.toLower()),
                                           PageViewMessage::Find, 3000 );
            d->findTimeoutTimer->start( 3000 );
            // (2/4) it is needed to grab the keyboard becase people may have Space assigned
            // to a accel and without grabbing the keyboard you can not vim-search for space
            // because it activates the accel
            grabKeyboard();
        }
        // esc and return: end search
        else if( e->key() == Qt::Key_Escape || e->key() == Qt::Key_Return )
        {
            slotStopFindAhead();
        }
        // other key: add to text and search
        else if( !e->text().isEmpty() )
        {
            d->typeAheadString += e->text();
            bool found = d->document->searchText( PAGEVIEW_SEARCH_ID, d->typeAheadString, false, false,
                    KPDFDocument::NextMatch, true, qRgb( 128, 255, 128 ), true );
            KLocalizedString status = found ? ki18n("Text found: \"%1\".") : ki18n("Text not found: \"%1\".");
            d->messageWindow->display( status.subs(d->typeAheadString.toLower()).toString(),
                                       found ? PageViewMessage::Find : PageViewMessage::Warning, 4000 );
            d->findTimeoutTimer->start( 3000 );
        }
        return;
    }
    else if( e->key() == '/' && d->document->isOpened() && d->document->supportsSearching() )
    {
        // stop scrolling the page (if doing it)
        if ( d->autoScrollTimer )
        {
            d->scrollIncrement = 0;
            d->autoScrollTimer->stop();
        }
        // start type-adeas search
        d->typeAheadString = QString();
        d->messageWindow->display( i18n("Starting -- find text as you type"), PageViewMessage::Find, 3000 );
        d->typeAheadActive = true;
        if ( !d->findTimeoutTimer )
        {
            // create the timer on demand
            d->findTimeoutTimer = new QTimer( this );
            d->findTimeoutTimer->setSingleShot( true );
            connect( d->findTimeoutTimer, SIGNAL( timeout() ), this, SLOT( slotStopFindAhead() ) );
        }
        d->findTimeoutTimer->start( 3000 );
        // (3/4) it is needed to grab the keyboard becase people may have Space assigned
        // to a accel and without grabbing the keyboard you can not vim-search for space
        // because it activates the accel
        grabKeyboard();
        return;
    }

    // if viewport is moving, disable keys handling
    if ( d->viewportMoveActive )
        return;

    // move/scroll page by using keys
    switch ( e->key() )
    {
        case Qt::Key_Up:
        case Qt::Key_PageUp:
        case Qt::Key_Backspace:
            // if in single page mode and at the top of the screen, go to \ page
            if ( KpdfSettings::viewContinuous() || verticalScrollBar()->value() > verticalScrollBar()->minimum() )
            {
                if ( e->key() == Qt::Key_Up )
                    verticalScrollBar()->triggerAction( QScrollBar::SliderSingleStepSub );
                else
                    verticalScrollBar()->triggerAction( QScrollBar::SliderPageStepSub );
            }
            else if ( d->document->currentPage() > 0 )
            {
                // more optimized than document->setPrevPage and then move view to bottom
                DocumentViewport newViewport = d->document->viewport();
                newViewport.pageNumber -= viewColumns();
                if ( newViewport.pageNumber < 0 )
                    newViewport.pageNumber = 0;
                newViewport.rePos.enabled = true;
                newViewport.rePos.normalizedY = 1.0;
                d->document->setViewport( newViewport );
            }
            break;
        case Qt::Key_Down:
        case Qt::Key_PageDown:
        case Qt::Key_Space:
            // if in single page mode and at the bottom of the screen, go to next page
            if ( KpdfSettings::viewContinuous() || verticalScrollBar()->value() < verticalScrollBar()->maximum() )
            {
                if ( e->key() == Qt::Key_Down )
                    verticalScrollBar()->triggerAction( QScrollBar::SliderSingleStepAdd );
                else
                    verticalScrollBar()->triggerAction( QScrollBar::SliderPageStepAdd );
            }
            else if ( d->document->currentPage() < d->items.count() - 1 )
            {
                // more optimized than document->setNextPage and then move view to top
                DocumentViewport newViewport = d->document->viewport();
                newViewport.pageNumber += d->document->currentPage() ? viewColumns() : 1;
                if ( newViewport.pageNumber >= (int)d->items.count() )
                    newViewport.pageNumber = d->items.count() - 1;
                newViewport.rePos.enabled = true;
                newViewport.rePos.normalizedY = 0.0;
                d->document->setViewport( newViewport );
            }
            break;
        case Qt::Key_Left:
            horizontalScrollBar()->triggerAction( QScrollBar::SliderSingleStepSub );
            break;
        case Qt::Key_Right:
            horizontalScrollBar()->triggerAction( QScrollBar::SliderSingleStepAdd );
            break;
        case Qt::Key_Shift:
        case Qt::Key_Control:
            if ( d->autoScrollTimer )
            {
                if ( d->autoScrollTimer->isActive() )
                    d->autoScrollTimer->stop();
                else
                    slotAutoScoll();
                return;
            }
            // else fall trhough
        default:
            e->ignore();
            return;
    }
    // if a known key has been pressed, stop scrolling the page
    if ( d->autoScrollTimer )
    {
        d->scrollIncrement = 0;
        d->autoScrollTimer->stop();
    }
}
}

void PageView::mouseMoveEvent( QMouseEvent * e )
{
if (d->document->handleEvent( e ) )
{
    // don't perform any mouse action when no document is shown
    if ( d->items.isEmpty() )
        return;

    // don't perform any mouse action when viewport is autoscrolling
    if ( d->viewportMoveActive )
        return;

    // if holding mouse mid button, perform zoom
    if ( d->mouseMidZooming && (e->state() & Qt::MidButton) )
    {
        int mouseY = e->globalPos().y();
        int deltaY = d->mouseMidLastY - mouseY;

        // wrap mouse from top to bottom
        QRect mouseContainer = KGlobalSettings::desktopGeometry( this );
        if ( mouseY <= mouseContainer.top() + 4 &&
             d->zoomFactor < 3.99 )
        {
            mouseY = mouseContainer.bottom() - 5;
            QCursor::setPos( e->globalPos().x(), mouseY );
        }
        // wrap mouse from bottom to top
        else if ( mouseY >= mouseContainer.bottom() - 4 &&
                  d->zoomFactor > 0.11 )
        {
            mouseY = mouseContainer.top() + 5;
            QCursor::setPos( e->globalPos().x(), mouseY );
        }
        // remember last position
        d->mouseMidLastY = mouseY;

        // update zoom level, perform zoom and redraw
        if ( deltaY )
        {
            d->zoomFactor *= ( 1.0 + ( (double)deltaY / 500.0 ) );
            updateZoom( ZoomRefreshCurrent );
            viewport()->repaint();
        }
        return;
    }

    // if we're editing an annotation, dispatch event to it
    if ( d->annotator && d->annotator->routeEvents() )
    {
        QPointF mapped = mapToScene( 0, 0 ) + e->pos();
        PageViewItem * pageItem = pickItemOnPoint( (int)mapped.x(), (int)mapped.y() );
        if ( pageItem )
        {
            QRect updated = d->annotator->routeEvent( e, mapped, pageItem );
            if ( !updated.isEmpty() )
                pageItem->update( QRectF( updated ) );
        }
        return;
    }

    bool leftButton = e->state() & Qt::LeftButton,
         rightButton = e->state() & Qt::RightButton;
    switch ( d->mouseMode )
    {
        case MouseNormal:
            if ( leftButton )
            {
                // drag page
                if ( !d->mouseGrabPos.isNull() )
                {
                    QPoint mousePos = e->globalPos();
                    QPoint delta = d->mouseGrabPos - mousePos;

                    // wrap mouse from top to bottom
                    QRect mouseContainer = KGlobalSettings::desktopGeometry( this );
                    if ( mousePos.y() <= mouseContainer.top() + 4 &&
                         verticalScrollBar()->value() < verticalScrollBar()->maximum() - 10 )
                    {
                        mousePos.setY( mouseContainer.bottom() - 5 );
                        QCursor::setPos( mousePos );
                    }
                    // wrap mouse from bottom to top
                    else if ( mousePos.y() >= mouseContainer.bottom() - 4 &&
                              verticalScrollBar()->value() > 10 )
                    {
                        mousePos.setY( mouseContainer.top() + 5 );
                        QCursor::setPos( mousePos );
                    }
                    // remember last position
                    d->mouseGrabPos = mousePos;

                    // scroll page by position increment
                    scrollContentsBy( -delta.x(), -delta.y() );
                }
            }
/*
*/
            else
            {
                // only hovering the page, so update the cursor
                updateCursor( e->pos() + mapToScene( 0, 0 ).toPoint() );
            }
            break;

        case MouseZoom:
        case MouseSelect:
            // set second corner of selection
            if ( d->rubberBand && d->mouseSelecting )
            {
                d->rubberBand->resizeTo( mapToScene( 0, 0 ) + e->pos() );
            }
            break;
        case MouseTextSelect:
            // if mouse moves 5 px away from the press point and the document soupports text extraction, do 'textselection'
            if ( !d->mouseTextSelecting && !d->mousePressPos.isNull() && d->document->supportsSearching() && ( ( e->pos() - d->mouseSelectPos ).manhattanLength() > 5 ) )
            {
                d->mouseTextSelecting = true;
            }
            if ( d->mouseTextSelecting )
            {
                QSet< int > affectedItemsSet;
                QRect selectionRect = QRect( e->pos(), d->mouseSelectPos ).normalized();
                foreach( QGraphicsItem * item, items( selectionRect ) )
                {
                    PageViewItem * pageItem = qgraphicsitem_cast< PageViewItem * >( item );
                    if ( !pageItem ) continue;

                    affectedItemsSet.insert( pageItem->pageNumber() );
                }
                kDebug() << ">>>> item selected by mouse: " << affectedItemsSet.count() << endl;
                QSet< int > pagesWithSelectionSet;

                if ( !affectedItemsSet.isEmpty() )
                {
                    // is the mouse drag line the ne-sw diagonal of the selection rect?
                    bool direction_ne_sw = e->pos() == selectionRect.topRight() || e->pos() == selectionRect.bottomLeft();

                    int tmpmin = d->document->pages();
                    int tmpmax = 0;
                    foreach( int p, affectedItemsSet )
                    {
                        if ( p < tmpmin ) tmpmin = p;
                        if ( p > tmpmax ) tmpmax = p;
                    }

                    PageViewItem * a = pickItemOnPoint( (int)( direction_ne_sw ? selectionRect.right() : selectionRect.left() ), (int)selectionRect.top() );
                    int min = a && ( a->pageNumber() != tmpmax ) ? a->pageNumber() : tmpmin;
                    PageViewItem * b = pickItemOnPoint( (int)( direction_ne_sw ? selectionRect.left() : selectionRect.right() ), (int)selectionRect.bottom() );
                    int max = b && ( b->pageNumber() != tmpmin ) ? b->pageNumber() : tmpmax;

                    QList< int > affectedItemsIds;
                    for ( int i = min; i <= max; ++i )
                        affectedItemsIds.append( i );
                    kDebug() << ">>>> pages: " << affectedItemsIds << endl;

                    // transform the selection rect coords into scene coords
                    selectionRect.translate( mapToScene( 0, 0 ).toPoint() );

                    if ( affectedItemsIds.count() == 1 )
                    {
                        PageViewItem * item = d->items[ affectedItemsIds.first() ];
                        selectionRect.translate( -item->pos().toPoint() );
                        textSelectionForItem( item,
                            direction_ne_sw ? selectionRect.topRight() : selectionRect.topLeft(),
                            direction_ne_sw ? selectionRect.bottomLeft() : selectionRect.bottomRight() );
                        pagesWithSelectionSet.insert( affectedItemsIds.first() );
                    }
                    else if ( affectedItemsIds.count() > 1 )
                    {
                        // first item
                        PageViewItem * first = d->items[ affectedItemsIds.first() ];
                        QRect geom = first->geometry().intersect( selectionRect ).translated( -first->pos() ).toRect();
                        textSelectionForItem( first,
                            selectionRect.bottom() > geom.height() ? ( direction_ne_sw ? geom.topRight() : geom.topLeft() ) : ( direction_ne_sw ? geom.bottomRight() : geom.bottomLeft() ),
                            QPoint() );
                        pagesWithSelectionSet.insert( affectedItemsIds.first() );
                        // last item
                        PageViewItem * last = d->items[ affectedItemsIds.last() ];
                        geom = last->geometry().intersect( selectionRect ).translated( -last->pos() ).toRect();
                        textSelectionForItem( last,
                            QPoint(),
//                            direction_ne_sw ? geom.bottomLeft() : geom.bottomRight() );
                            selectionRect.bottom() > geom.height() ? ( direction_ne_sw ? geom.bottomLeft() : geom.bottomRight() ) : ( direction_ne_sw ? geom.topLeft() : geom.topRight() ) );
                        pagesWithSelectionSet.insert( affectedItemsIds.last() );
                        affectedItemsIds.removeFirst();
                        affectedItemsIds.removeLast();
                        // item between the two above
                        foreach( int page, affectedItemsIds )
                        {
                            textSelectionForItem( d->items[ page ] );
                            pagesWithSelectionSet.insert( page );
                        }
                    }
                }
                QSet< int > noMoreSelectedPages = d->pagesWithTextSelection - pagesWithSelectionSet;
                // clear the selection from pages not selected anymore
                foreach( int p, noMoreSelectedPages )
                {
                    d->document->setPageTextSelection( p, 0, QColor() );
                }
                d->pagesWithTextSelection = pagesWithSelectionSet;
            }

/*
                    PageViewItem * currentItem = d->items[ qMax( 0, (int)d->document->currentPage() ) ];
//                     PageViewItem* item=pickItemOnPoint(e->x(),e->y());
                    const KPDFPage * kpdfPage = currentItem->page();
                    // build a proper rectangle (make sure left/top is to the left of right/bottom)
//                     QRect rect (d->mouseSelectPos,e->pos());
//                     rect=rect.normalize();
//                     
                    QRect vRect = currentItem->geometry().toRect();
//                     kDebug() << "viewport " << vRect << endl;
//                     kDebug() << "selection (UN) " << rect << endl;
//                     // move selection area over to relevant viewport
//                     rect.moveBy(-vRect.left(),-vRect.top()); 
//                     kDebug() << "selection (MV) " << rect << endl;
                    // clip to viewport
//                     rect &= vRect;
//                     kDebug() << "selection (CL) " << rect << endl;
//                     FIXME: width and height are greater by 1 then the selection.
//                     rect.addCoords(1,1,-1,-1);
                                        
                    if ( !kpdfPage->hasSearchPage() )
                    	 d->document->requestTextPage( kpdfPage->number() );
                    NormalizedPoint startCursor(d->mouseSelectPos.x()-vRect.left(),d->mouseSelectPos.y()-vRect.top(),
                                vRect.width(), vRect.height());
                    NormalizedPoint endCursor(e->x()-vRect.left(),e->y()-vRect.top(),vRect.width(), vRect.height());

                    if ( ! d->mouseTextSelectionInfo )
                      d->mouseTextSelectionInfo=new ::TextSelection(startCursor,endCursor);
                    else
                      d->mouseTextSelectionInfo->end(endCursor);
		    RegularAreaRect * selectionArea=kpdfPage->getTextArea(d->mouseTextSelectionInfo);
                    kWarning () << "text areas: " << selectionArea->count() << endl;
                    if ( selectionArea->count() > 0 )
                    { 
                      setCursor( Qt::IBeamCursor );
                      QColor selColor = palette().color( QPalette::Active, QPalette::Highlight );
/*
                      textSelection(selectionArea->geometry(vRect.width(),vRect.height(),vRect.left(),vRect.top())
                          ,selColor);
*/
/*
                        d->document->setPageTextSelection( kpdfPage->number(), selectionArea, selColor );
                    }                    
                    delete selectionArea;
                }
            }
*/
            break;
    }
}
}

void PageView::mousePressEvent( QMouseEvent * e )
{
if ( d->document->handleEvent( e ) )
{
    // don't perform any mouse action when no document is shown
    if ( d->items.isEmpty() )
        return;

    // if performing a selection or dyn zooming, disable mouse press
    if ( d->mouseSelecting || d->mouseMidZooming || d->viewportMoveActive )
        return;

    // if the page is scrolling, stop it
    if ( d->autoScrollTimer )
    {
        d->scrollIncrement = 0;
        d->autoScrollTimer->stop();
    }

    // if pressing mid mouse button while not doing other things, begin 'continuous zoom' mode
    if ( e->button() == Qt::MidButton )
    {
        d->mouseMidZooming = true;
        d->mouseMidLastY = e->globalPos().y();
        setCursor( Qt::SizeVerCursor );
        return;
    }

#if 0

    //specially, if rightClick on exist annotation,popup a menu
    if(e->button() == Qt::RightButton && d->mouseMode != MouseZoom)
    {
        PageViewItem * pageItem = pickItemOnPoint( e->x(), e->y() );
        // find out normalized mouse coords inside current item
        const QRect & itemRect = pageItem->geometry();
        double nX = (double)(e->x() - itemRect.left()) / itemRect.width();
        double nY = (double)(e->y() - itemRect.top()) / itemRect.height();
        Annotation * ann=PageViewAnnotator::getAnnotationbyPos(pageItem->page(),nX,nY);
        if(ann)
        {
            KMenu menu( this );
            QAction *popoutWindow=0, *deleteNote=0, *showProperties=0;
            menu.addTitle( i18n("Annotation"));
            if(ann->window.flags & Annotation::Hidden)
                popoutWindow = menu.addAction( SmallIconSet("comment"), i18n( "&Open Pop-up Note" ) );
            else
                popoutWindow = menu.addAction( SmallIconSet("comment"), i18n( "&Close Pop-up Note" ) );
            deleteNote = menu.addAction( SmallIconSet("remove"), i18n( "&Delete" ) );
            showProperties = menu.addAction( SmallIconSet("thumbnail"), i18n( "&Properties..." ) );

            QAction *choice = menu.exec( e->globalPos() );

        // check if the user really selected an action
            if ( choice )
            {
                if ( choice == popoutWindow)
                {
                    if(ann->window.flags & Annotation::Hidden)
                    {
                        kDebug()<<"astario: select popoutWindow"<<endl;
                    }
                    else
                    {
                        kDebug()<<"astario: select close annotsWindow"<<endl;
                    }
                    ann->window.flags ^= Annotation::Hidden;
                    this->setAnnotsWindow(ann);

                }
                if(choice==deleteNote)
                {
                    kDebug()<<"astario: select deleteNote"<<endl;
                    d->document->removePageAnnotation(pageItem->page()->number(),ann);

                    kDebug()<<"astario: deleted Note"<<endl;
                }
                if(choice==showProperties)
                {
                    kDebug()<<"astario: select showProperties"<<endl;
                    AnnotsPropertiesDialog propdialog( this, d->document, ann );
                    propdialog.exec();
                }
            }
        return;
        }
    }

#endif

    // if we're editing an annotation, dispatch event to it
    if ( d->annotator && d->annotator->routeEvents() )
    {
        QPointF mapped = mapToScene( 0, 0 ) + e->pos();
        PageViewItem * pageItem = pickItemOnPoint( (int)mapped.x(), (int)mapped.y() );
        if ( pageItem )
        {
            QRect updated = d->annotator->routeEvent( e, mapped, pageItem );
            if ( !updated.isEmpty() )
                pageItem->update( QRectF( updated ) );
        }
        return;
    }

    // update press / 'start drag' mouse position
    d->mousePressPos = e->globalPos();

    // handle mode dependant mouse press actions
    bool leftButton = e->button() == Qt::LeftButton,
         rightButton = e->button() == Qt::RightButton;
        
//   Not sure we should erase the selection when clicking with left.
     if ( d->mouseMode != MouseTextSelect )
       textSelectionClear();
    
    switch ( d->mouseMode )
    {
        case MouseNormal:   // drag start / click / link following
            if ( leftButton )
            {
                d->mouseGrabPos = d->mouseOnRect ? QPoint() : d->mousePressPos;
                if ( !d->mouseOnRect )
                    setCursor( Qt::SizeAllCursor );
            }
            break;
        case MouseZoom:     // set first corner of the zoom rect
            if ( leftButton )
                selectionStart( e->pos(), palette().color( QPalette::Active, QPalette::Highlight ), false );
            else if ( rightButton )
                updateZoom( ZoomOut );
            break;
        case MouseSelect:   // set first corner of the selection rect
//             if ( leftButton )
//             {
                selectionStart( e->pos(), palette().color( QPalette::Active, QPalette::Highlight ).light( 120 ), false );
//             }
            break;
        case MouseTextSelect:
            d->mouseSelectPos = e->pos();
            if ( !rightButton )
            {
                textSelectionClear();
            }
            break;
    }
}
}

void PageView::mouseReleaseEvent( QMouseEvent * e )
{
if (d->document->handleEvent( e ) )
{
    // don't perform any mouse action when no document is shown..
    if ( d->items.isEmpty() )
    {
        // ..except for right Clicks (emitted even it viewport is empty)
        if ( e->button() == Qt::RightButton )
            emit rightClick( 0, e->globalPos() );
        return;
    }

    // don't perform any mouse action when viewport is autoscrolling
    if ( d->viewportMoveActive )
        return;

    // handle mode indepent mid buttom zoom
    if ( d->mouseMidZooming && (e->button() == Qt::MidButton) )
    {
        d->mouseMidZooming = false;
        // request pixmaps since it was disabled during drag
        slotRequestVisiblePixmaps();
        // the cursor may now be over a link.. update it
        updateCursor( e->pos() + mapToScene( 0, 0 ).toPoint() );
        return;
    }

<<<<<<< HEAD
=======
    //specially, if rightClick on exist annotation,popup a menu
    if(e->button() == Qt::RightButton && d->mouseMode != MouseZoom)
    {
        PageViewItem * pageItem = pickItemOnPoint( e->x(), e->y() );
        // find out normalized mouse coords inside current item
        const QRect & itemRect = pageItem->geometry();
        double nX = (double)(e->x() - itemRect.left()) / itemRect.width();
        double nY = (double)(e->y() - itemRect.top()) / itemRect.height();
        Annotation * ann=PageViewAnnotator::getAnnotationbyPos(pageItem->page(),nX,nY);
        if(ann)
        {
            KMenu menu( this );
            QAction *popoutWindow=0, *deleteNote=0, *showProperties=0;
            menu.addTitle( i18n("Annotation"));
            if(ann->window.flags & Annotation::Hidden)
                popoutWindow = menu.addAction( SmallIconSet("comment"), i18n( "&Open Pop-up Note" ) );
            else
                popoutWindow = menu.addAction( SmallIconSet("comment"), i18n( "&Close Pop-up Note" ) );
            deleteNote = menu.addAction( SmallIconSet("remove"), i18n( "&Delete" ) );
            showProperties = menu.addAction( SmallIconSet("thumbnail"), i18n( "&Properties..." ) );

            QAction *choice = menu.exec( e->globalPos() );

        // check if the user really selected an action
            if ( choice )
            {
                if ( choice == popoutWindow)
                {
                    if(ann->window.flags & Annotation::Hidden)
                    {
                        kDebug()<<"astario: select popoutWindow"<<endl;
                    }
                    else
                    {
                        kDebug()<<"astario: select close annotsWindow"<<endl;
                    }
                    ann->window.flags ^= Annotation::Hidden;
                    this->setAnnotsWindow(ann);

                }
                if(choice==deleteNote)
                {
                    kDebug()<<"astario: select deleteNote"<<endl;
                    d->document->removePageAnnotation(pageItem->page()->number(),ann);

                    kDebug()<<"astario: deleted Note"<<endl;
                }
                if(choice==showProperties)
                {
                    kDebug()<<"astario: select showProperties"<<endl;
                    AnnotsPropertiesDialog propdialog( this, ann );
                    propdialog.exec();
                }
            }
        return;
        }
    }
>>>>>>> a6516a74
    // if we're editing an annotation, dispatch event to it
    if ( d->annotator && d->annotator->routeEvents() )
    {
        QPointF mapped = mapToScene( 0, 0 ) + e->pos();
        PageViewItem * pageItem = pickItemOnPoint( (int)mapped.x(), (int)mapped.y() );
        if ( pageItem )
        {
            QRect updated = d->annotator->routeEvent( e, mapped, pageItem );
            if ( !updated.isEmpty() )
                pageItem->update( QRectF( updated ) );
        }
        return;
    }

    bool leftButton = e->button() == Qt::LeftButton,
         rightButton = e->button() == Qt::RightButton;
    switch ( d->mouseMode )
    {
        case MouseNormal:{
            // return the cursor to its normal state after dragging
            if ( cursor().shape() == Qt::SizeAllCursor )
                updateCursor( e->pos() + mapToScene( 0, 0 ).toPoint() );

            QPoint mapped = e->pos() + mapToScene( 0, 0 ).toPoint();
            PageViewItem * pageItem = pickItemOnPoint( mapped.x(), mapped.y() );

            // if the mouse has not moved since the press, that's a -click-
            if ( leftButton && pageItem && d->mousePressPos == e->globalPos())
            {
                double nX = (double)(mapped.x() - pageItem->geometry().left()) / (double)pageItem->width(),
                       nY = (double)(mapped.y() - pageItem->geometry().top()) / (double)pageItem->height();
                const ObjectRect * rect;
                rect = pageItem->page()->getObjectRect( ObjectRect::Link, nX, nY );
                if ( rect )
                {
                    // handle click over a link
                    const KPDFLink * link = static_cast< const KPDFLink * >( rect->pointer() );
                    d->document->processLink( link );
                }
                else
                {
                    // a link can move us to another page or even to another document, there's no point in trying to
                    //  process the click on the image once we have processes the click on the link
                    rect = pageItem->page()->getObjectRect( ObjectRect::Image, nX, nY );
                    if ( rect )
                    {
                        // handle click over a image
                    }
/*		Enrico and me have decided this is not worth the trouble it generates
                    else
                    {
                        // if not on a rect, the click selects the page
                        // if ( pageItem->pageNumber() != (int)d->document->currentPage() )
                        d->document->setViewportPage( pageItem->pageNumber(), PAGEVIEW_ID );
                    }*/
                }
            }
            else if ( rightButton )
            {
                if ( pageItem && d->mousePressPos == e->globalPos() )
                {
                    double nX = (double)(mapped.x() - pageItem->geometry().left()) / (double)pageItem->width(),
                           nY = (double)(mapped.y() - pageItem->geometry().top()) / (double)pageItem->height();
                    const ObjectRect * rect;
                    rect = pageItem->page()->getObjectRect( ObjectRect::Link, nX, nY );
                    if ( rect )
                    {
                        // handle right click over a link
                        const KPDFLink * link = static_cast< const KPDFLink * >( rect->pointer() );
                        // creating the menu and its actions
                        KMenu menu( this );
                        QAction * actProcessLink = menu.addAction( i18n( "Follow This Link" ) );
                        QAction * actCopyLinkLocation = 0;
                        if ( dynamic_cast< const KPDFLinkBrowse * >( link ) )
                            actCopyLinkLocation = menu.addAction( i18n( "Copy Link Location" ) );
                        QAction * res = menu.exec( e->globalPos() );
                        if ( res )
                        {
                            if ( res == actProcessLink )
                            {
                                d->document->processLink( link );
                            }
                            else if ( res == actCopyLinkLocation )
                            {
                                const KPDFLinkBrowse * browseLink = static_cast< const KPDFLinkBrowse * >( link );
                                QClipboard *cb = QApplication::clipboard();
                                cb->setText( browseLink->url(), QClipboard::Clipboard );
                                if ( cb->supportsSelection() )
                                    cb->setText( browseLink->url(), QClipboard::Selection );
                            }
                        }
                    }
                    else
                    {
                        // a link can move us to another page or even to another document, there's no point in trying to
                        //  process the click on the image once we have processes the click on the link
                        rect = pageItem->page()->getObjectRect( ObjectRect::Image, nX, nY );
                        if ( rect )
                        {
                            // handle right click over a image
                        }
                        else
                        {
                            // right click (if not within 5 px of the press point, the mode
                            // had been already changed to 'Selection' instead of 'Normal')
                            emit rightClick( pageItem->page(), e->globalPos() );
                        }
                    }
                }
                else
                {
                    // right click (if not within 5 px of the press point, the mode
                    // had been already changed to 'Selection' instead of 'Normal')
                    emit rightClick( pageItem ? pageItem->page() : 0, e->globalPos() );
                }
            }
            }break;

        case MouseZoom:
            // if a selection rect has been defined, zoom into it
            if ( leftButton && d->mouseSelecting && d->rubberBand )
            {
                const QRectF & selRect = d->rubberBand->geometry();
                if ( selRect.width() <= 8 && selRect.height() <= 8 )
                {
                    selectionClear();
                    break;
                }

                const QRect & visibleRect = viewport()->rect();
                const QRectF & sceneRect = scene()->sceneRect();
                // find out new zoom ratio and normalized view center (relative to the contentsRect)
                double zoom = qMin( (double)visibleRect.width() / selRect.width(), (double)visibleRect.height() / selRect.height() );
                double nX = (selRect.left() + selRect.right()) / (2.0 * sceneRect.width());
                double nY = (selRect.top() + selRect.bottom()) / (2.0 * sceneRect.height());

                // zoom up to 400%
                if ( d->zoomFactor <= 4.0 || zoom <= 1.0 )
                {
                    d->zoomFactor *= zoom;
                    viewport()->setUpdatesEnabled( false );
                    updateZoom( ZoomRefreshCurrent );
                    viewport()->setUpdatesEnabled( true );
                }

                // recenter view and update the viewport
                centerOn( nX * sceneRect.width(), nY * sceneRect.height() );
//                update();

                // hide message box and delete overlay window
                selectionClear();
            }
            break;

        case MouseSelect:{
            // if mouse is released and selection is null this is a rightClick
            // FIXME!!!!
/*
            if ( rightButton && !d->mouseSelecting )
            {
                PageViewItem * pageItem = pickItemOnPoint( e->x(), e->y() );
                emit rightClick( pageItem ? pageItem->page() : 0, e->globalPos() );
                break;
            }
*/
            // if a selection is defined, display a popup
            if ( !d->rubberBand || !d->mouseSelecting )
                break;

            const QRectF & selectionRect = d->rubberBand->geometry();
            d->mouseSelecting = false;
            if ( selectionRect.width() <= 8 && selectionRect.height() <= 8 )
            {
                selectionClear();
/*
                if ( d->aPrevAction )
                {
                    d->aPrevAction->trigger();
                    d->aPrevAction = 0;
                }
*/
                break;
            }

            // if we support text generation 
            QString selectedText;
            if (d->document->supportsSearching())
            {
		// grab text in selection by extracting it from all intersected pages
		RegularAreaRect * rects=new RegularAreaRect;
		const KPDFPage * kpdfPage=0;
		QVector< PageViewItem * >::iterator iIt = d->items.begin(), iEnd = d->items.end();
		for ( ; iIt != iEnd; ++iIt )
		{
		    PageViewItem * item = *iIt;
		    const QRectF & itemRect = item->geometry();
		    if ( selectionRect.intersects( itemRect ) )
		    {
			// request the textpage if there isn't one
			kpdfPage= item->page();
			kWarning() << "checking if page " << item->pageNumber() << " has text " << kpdfPage->hasSearchPage() << endl;
			if ( !kpdfPage->hasSearchPage() )
			    d->document->requestTextPage( kpdfPage->number() );
			// grab text in the rect that intersects itemRect
			QRect relativeRect = selectionRect.intersect( itemRect ).toRect();
			relativeRect.translate( -itemRect.left(), -itemRect.top() );
			rects->append(new NormalizedRect( relativeRect, item->width(), item->height() ));
		    }
		}
		if (kpdfPage) selectedText = kpdfPage->getText( rects );
            }

            // popup that ask to copy:text and copy/save:image
            KMenu menu( this );
            QAction *textToClipboard = 0, *speakText = 0, *imageToClipboard = 0, *imageToFile = 0;
            if ( d->document->supportsSearching() && !selectedText.isEmpty() )
            {
                menu.addTitle( i18np( "Text (1 character)", "Text (%n characters)", selectedText.length() ) );
                textToClipboard = menu.addAction( SmallIconSet("editcopy"), i18n( "Copy to Clipboard" ) );
                if ( !d->document->isAllowed( KPDFDocument::AllowCopy ) )
                {
                    textToClipboard->setEnabled( false );
                    textToClipboard->setText( i18n("Copy forbidden by DRM") );
                }
                if ( KpdfSettings::useKTTSD() )
                    speakText = menu.addAction( SmallIconSet("kttsd"), i18n( "Speak Text" ) );
            }
            menu.addTitle( i18n( "Image (%1 by %2 pixels)", selectionRect.width(), selectionRect.height() ) );
            imageToClipboard = menu.addAction( QIcon(SmallIcon("image")), i18n( "Copy to Clipboard" ) );
            imageToFile = menu.addAction( QIcon(SmallIcon("filesave")), i18n( "Save to File..." ) );
            QAction *choice = menu.exec( e->globalPos() );
            // clear widget selection and invalidate rect
            selectionClear();
            // check if the user really selected an action
            if ( choice )
            {
            // IMAGE operation choosen
            if ( choice == imageToClipboard || choice == imageToFile )
            {
                // renders page into a pixmap
//kDebug() << "SELECTION: " << selectionRect << endl;
/*
                QPixmap copyPix( selectionRect.width(), selectionRect.height() );
                QPainter copyPainter( &copyPix );
                copyPainter.translate( -selectionRect.left(), -selectionRect.top() );
                drawDocumentOnPainter( selectionRect, &copyPainter );
*/
                QPixmap copyPix( selectionRect.toRect().size() );
                QPainter copyPainter( &copyPix );
                scene()->render( &copyPainter, QRectF(), selectionRect.toRect() );
                copyPainter.end();

                if ( choice == imageToClipboard )
                {
                    // [2] copy pixmap to clipboard
                    QClipboard *cb = QApplication::clipboard();
                    cb->setPixmap( copyPix, QClipboard::Clipboard );
                    if ( cb->supportsSelection() )
                        cb->setPixmap( copyPix, QClipboard::Selection );
                    d->messageWindow->display( i18n( "Image [%1x%2] copied to clipboard.", copyPix.width(), copyPix.height() ) );
                }
                else if ( choice == imageToFile )
                {
                    // [3] save pixmap to file
                    QString fileName = KFileDialog::getSaveFileName( KUrl(), "image/png image/jpeg", this );
                    if ( fileName.isEmpty() )
                        d->messageWindow->display( i18n( "File not saved." ), PageViewMessage::Warning );
                    else
                    {
                        KMimeType::Ptr mime = KMimeType::findByURL( fileName );
                        QString type;
                        if ( !mime )
                            type = "PNG";
                        else
                            type = mime->name().section( '/', -1 ).toUpper();
                        copyPix.save( fileName, qPrintable( type ) );
                        d->messageWindow->display( i18n( "Image [%1x%2] saved to %3 file.", copyPix.width(), copyPix.height(), type ) );
                    }
                }
            }
            // TEXT operation choosen
            else
            {
                if ( choice == textToClipboard )
                {
                    // [1] copy text to clipboard
                    QClipboard *cb = QApplication::clipboard();
                    cb->setText( selectedText, QClipboard::Clipboard );
                    if ( cb->supportsSelection() )
                        cb->setText( selectedText, QClipboard::Selection );
                }
                else if ( choice == speakText )
                {
                    // [2] speech selection using KTTSD
                    // Albert says is this ever necessary?
                    // we already attached on Part constructor
                    // If KTTSD not running, start it.
                    QDBusReply<bool> reply = QDBus::sessionBus().interface()->isServiceRegistered("org.kde.kttsd");
                    bool kttsdactive = false;
                    if ( reply.isValid() )
                        kttsdactive = reply.value();
                    if ( !kttsdactive )
                    {
                        QString error;
                        if (KToolInvocation::startServiceByDesktopName("kttsd", QStringList(), &error))
                        {
                            d->messageWindow->display( i18n("Starting KTTSD Failed: %1", error) );
                        }
                        else
                        {
                            kttsdactive = true;
                        }
                    }
                    if ( kttsdactive )
                    {
                        // creating the connection to the kspeech interface
                        QDBusInterface kspeech("org.kde.kttsd", "/KSpeech", "org.kde.KSpeech");
                        kspeech.call("setApplicationName", "okular");
                        kspeech.call("say", selectedText, 0);
                    }
                }
            }
            }

/*
            // restore previous action if came from it using right button
            if ( d->aPrevAction )
            {
                d->aPrevAction->trigger();
                d->aPrevAction = 0;
            }
*/
            }break;
            case MouseTextSelect:
                setCursor( Qt::ArrowCursor );
                // TODO: clear the selections (aka, notify the document to set null selections to the pages)
                if ( d->mouseTextSelecting )
                {
                    d->mouseTextSelecting = false;
/*
                    delete d->mouseTextSelectionInfo;
                    d->mouseTextSelectionInfo=0;
*/
//                    textSelectionClear();
                }
                else if ( !d->mousePressPos.isNull() )
                {
                    QPoint mapped = e->pos() + mapToScene( 0, 0 ).toPoint();
                    PageViewItem * pageItem = pickItemOnPoint( mapped.x(), mapped.y() );
                    const KPDFPage * page = pageItem ? pageItem->page() : 0;
                    if ( page )
                    {
                    }
                }
            break;
    }

    // reset mouse press / 'drag start' position
    d->mousePressPos = QPoint();

//    update();
}
}

void PageView::wheelEvent( QWheelEvent *e )
{
if (d->document->handleEvent( e ) )
{
    // don't perform any mouse action when viewport is autoscrolling
    if ( d->viewportMoveActive )
        return;

    int delta = e->delta(),
        vScroll = verticalScrollBar()->value();
    e->accept();
    if ( (e->modifiers() & Qt::ControlModifier) == Qt::ControlModifier ) {
        if ( e->delta() < 0 )
            slotZoomOut();
        else
            slotZoomIn();
    }
    else if ( delta <= -120 && !KpdfSettings::viewContinuous() && vScroll == verticalScrollBar()->maximum() )
    {
        // go to next page
        if ( d->document->currentPage() < d->items.count() - 1 )
        {
            // more optimized than document->setNextPage and then move view to top
            DocumentViewport newViewport = d->document->viewport();
            newViewport.pageNumber += d->document->currentPage() ? viewColumns() : 1;
            if ( newViewport.pageNumber >= (int)d->items.count() )
                newViewport.pageNumber = d->items.count() - 1;
            newViewport.rePos.enabled = true;
            newViewport.rePos.normalizedY = 0.0;
            d->document->setViewport( newViewport );
        }
    }
    else if ( delta >= 120 && !KpdfSettings::viewContinuous() && vScroll == verticalScrollBar()->minimum() )
    {
        // go to prev page
        if ( d->document->currentPage() > 0 )
        {
            // more optimized than document->setPrevPage and then move view to bottom
            DocumentViewport newViewport = d->document->viewport();
            newViewport.pageNumber -= viewColumns();
            if ( newViewport.pageNumber < 0 )
                newViewport.pageNumber = 0;
            newViewport.rePos.enabled = true;
            newViewport.rePos.normalizedY = 1.0;
            d->document->setViewport( newViewport );
        }
    }
    else
        QGraphicsView::wheelEvent( e );

    updateCursor( e->pos() + mapToScene( 0, 0 ).toPoint() );
}
}

void PageView::dragEnterEvent( QDragEnterEvent * ev )
{
if (d->document->handleEvent( ev ) )
{
    ev->accept();
}
}

void PageView::dragMoveEvent( QDragMoveEvent * ev )
{
    if ( !d->document->handleEvent( ev ) )
        return;

    ev->accept();
}

void PageView::dropEvent( QDropEvent * ev )
{
if (d->document->handleEvent( ev ) )
{
    if (  KUrl::List::canDecode(  ev->mimeData() ) )
        emit urlDropped( KUrl::List::fromMimeData( ev->mimeData() ).first() );
}
}
//END widget events

/*
void PageView::drawDocumentOnPainter( const QRect & contentsRect, QPainter * p )
{
    // when checking if an Item is contained in contentsRect, instead of
    // growing PageViewItems rects (for keeping outline into account), we
    // grow the contentsRect
    QRect checkRect = contentsRect;
    checkRect.adjust( -3, -3, 1, 1 );

    // create a region from wich we'll subtract painted rects
    QRegion remainingArea( contentsRect );

    // iterate over all items painting the ones intersecting contentsRect
    QVector< PageViewItem * >::iterator iIt = d->items.begin(), iEnd = d->items.end();
    for ( ; iIt != iEnd; ++iIt )
    {
        // check if a piece of the page intersects the contents rect
        if ( !(*iIt)->geometry().intersects( checkRect ) )
            continue;

        // get item and item's outline geometries
        PageViewItem * item = *iIt;
        QRect itemGeometry = item->geometry().toRect(),
              outlineGeometry = itemGeometry;
        outlineGeometry.adjust( -1, -1, 3, 3 );

        // move the painter to the top-left corner of the page
        p->save();
        p->translate( itemGeometry.left(), itemGeometry.top() );

        // draw the page outline (black border and 2px bottom-right shadow)
        if ( !itemGeometry.contains( contentsRect ) )
        {
            int itemWidth = itemGeometry.width(),
                itemHeight = itemGeometry.height();
            // draw simple outline
            p->setPen( Qt::black );
            p->drawRect( -1, -1, itemWidth + 2, itemHeight + 2 );
            // draw bottom/right gradient
            int levels = 2;
            int r = QColor(Qt::gray).red() / (levels + 2),
                g = QColor(Qt::gray).green() / (levels + 2),
                b = QColor(Qt::gray).blue() / (levels + 2);
            for ( int i = 0; i < levels; i++ )
            {
                p->setPen( QColor( r * (i+2), g * (i+2), b * (i+2) ) );
                p->drawLine( i, i + itemHeight + 1, i + itemWidth + 1, i + itemHeight + 1 );
                p->drawLine( i + itemWidth + 1, i, i + itemWidth + 1, i + itemHeight );
                p->setPen( Qt::gray );
                p->drawLine( -1, i + itemHeight + 1, i - 1, i + itemHeight + 1 );
                p->drawLine( i + itemWidth + 1, -1, i + itemWidth + 1, i - 1 );
            }
        }

        // draw the page using the PagePainter whith all flags active
        if ( contentsRect.intersects( itemGeometry ) )
        {
            QRect pixmapRect = contentsRect.intersect( itemGeometry );
            pixmapRect.translate( -itemGeometry.left(), -itemGeometry.top() );
            PagePainter::paintPageOnPainter( p, item->page(), PAGEVIEW_ID, pageflags,
                itemGeometry.width(), itemGeometry.height(), pixmapRect );
        }

        // remove painted area from 'remainingArea' and restore painter
        remainingArea -= outlineGeometry.intersect( contentsRect );
        p->restore();
    }

    // fill with background color the unpainted area
    QVector<QRect> backRects = remainingArea.rects();
    int backRectsNumber = backRects.count();
    QColor backColor = / * d->items.isEmpty() ? Qt::lightGray : * / Qt::gray;
    for ( int jr = 0; jr < backRectsNumber; jr++ )
        p->fillRect( backRects[ jr ], backColor );
}
*/

void PageView::updateItemSize( PageViewItem * item, int colWidth, int rowHeight )
{
    const KPDFPage * kpdfPage = item->page();
    double width = kpdfPage->width(),
           height = kpdfPage->height(),
           zoom = d->zoomFactor;

    if ( d->zoomMode == ZoomFixed )
    {
        width *= zoom;
        height *= zoom;
        item->setWHZ( (int)width, (int)height, d->zoomFactor );
    }
    else if ( d->zoomMode == ZoomFitWidth )
    {
        height = kpdfPage->ratio() * colWidth;
        item->setWHZ( colWidth, (int)height, (double)colWidth / width );
        d->zoomFactor = (double)colWidth / width;
    }
    else if ( d->zoomMode == ZoomFitPage )
    {
        double scaleW = (double)colWidth / (double)width;
        double scaleH = (double)rowHeight / (double)height;
        zoom = qMin( scaleW, scaleH );
        item->setWHZ( (int)(zoom * width), (int)(zoom * height), zoom );
        d->zoomFactor = zoom;
    }
#ifndef NDEBUG
    else
        kDebug() << "calling updateItemSize with unrecognized d->zoomMode!" << endl;
#endif
}

PageViewItem * PageView::pickItemOnPoint( int x, int y )
{
    PageViewItem * item = 0;
    QLinkedList< PageViewItem * >::iterator iIt = d->visibleItems.begin(), iEnd = d->visibleItems.end();
    for ( ; iIt != iEnd; ++iIt )
    {
        PageViewItem * i = *iIt;
        const QRectF & r = i->geometry();
        if ( x < r.right() && x > r.left() && y < r.bottom() )
        {
            if ( y > r.top() )
                item = i;
            break;
        }
    }
    return item;
}

/*
void PageView::textSelection( QList<QRect> * area, const QColor & color )
{
    setCursor( Qt::IBeamCursor );
    QList<QRect> toUpdate;
    if ( d->mouseTextSelectionRect && d->mouseTextSelectionRect )
    {
      toUpdate+=*(d->mouseTextSelectionRect);
      delete d->mouseTextSelectionRect;
      d->mouseTextSelectionRect=0;
    }
    
    if (area)
      toUpdate+=*(area);
    
    d->mouseTextSelecting = true;
    d->mouseTextSelectionRect = area;
    d->mouseTextSelectionColor = color;
    // ensures page doesn't scroll
    if ( d->autoScrollTimer )
    {
        d->scrollIncrement = 0;
        d->autoScrollTimer->stop();
    }
    QList<QRect>::Iterator it=toUpdate.begin(), end=toUpdate.end();
    QRect r;
    if ( it != end )
        r = (*it).adjusted( 0, 0, 1, 1 );
    for (;it!=end;++it)
    {
        r |= (*it).adjusted( 0, 0, 1, 1 );
    }
    if ( !r.isNull() )
        scene()->update( r );
    d->mouseTextSelectionPainted=true;
}
*/
    
void PageView::textSelectionClear()
{
  // nothing no clear
//  if ( !d->mouseTextSelectionRect ) return;

//  setCursor( Qt::ArrowCursor  );
  // TODO: clear the selections (aka, notify the document to set null selections to the pages)
/*
    PageViewItem * pageItem = pickItemOnPoint( pos.x(), pos.y() );
    if ( pageItem )
    {
        d->document->setPageTextSelection( pageItem->pageNumber(), 0, QColor() );
    }
*/
    if ( !d->pagesWithTextSelection.isEmpty() )
    {
        QSet< int >::ConstIterator it = d->pagesWithTextSelection.constBegin(), itEnd = d->pagesWithTextSelection.constEnd();
        for ( ; it != itEnd; ++it )
            d->document->setPageTextSelection( *it, 0, QColor() );
        d->pagesWithTextSelection.clear();
    }
/*
  QList<QRect>::iterator it=d->mouseTextSelectionRect->begin(),
    end=d->mouseTextSelectionRect->end();
 for (;it!=end;++it)
  {
    scene()->update( *it );
  }
*/
/*
  delete d->mouseTextSelectionRect;
  d->mouseTextSelectionRect=0;
*/
}

void PageView::selectionStart( const QPoint & pos, const QColor & color, bool /*aboveAll*/ )
{
    selectionClear();
    d->mouseSelecting = true;
    d->rubberBand = new RubberBandItem( color );
    scene()->addItem( d->rubberBand );
    d->rubberBand->setPos( mapToScene( 0, 0 ) + pos );
    d->rubberBand->resize( 1, 1 );
    // ensures page doesn't scroll
    if ( d->autoScrollTimer )
    {
        d->scrollIncrement = 0;
        d->autoScrollTimer->stop();
    }
}

void PageView::textSelectionForItem( PageViewItem * item, const QPoint & startPoint, const QPoint & endPoint )
{
    QColor selColor = palette().color( QPalette::Active, QPalette::Highlight );
    const QRectF & geometry = item->geometry();
    NormalizedPoint startCursor( 0.0, 0.0 );
    if ( !startPoint.isNull() )
    {
        startCursor = NormalizedPoint( startPoint.x(), startPoint.y(), geometry.width(), geometry.height() );
    }
    NormalizedPoint endCursor( 1.0, 1.0 );
    if ( !endPoint.isNull() )
    {
        endCursor = NormalizedPoint( endPoint.x(), endPoint.y(), geometry.width(), geometry.height() );
    }
    ::TextSelection mouseTextSelectionInfo( startCursor, endCursor );

    const KPDFPage * kpdfPage = item->page();

    if ( !kpdfPage->hasSearchPage() )
        d->document->requestTextPage( kpdfPage->number() );

    RegularAreaRect * selectionArea = kpdfPage->getTextArea( &mouseTextSelectionInfo );
    if ( selectionArea && ( !selectionArea->isEmpty() ) )
    {
        kDebug() << "text areas (" << kpdfPage->number() << "): " << selectionArea->count() << endl;
        d->document->setPageTextSelection( kpdfPage->number(), selectionArea, selColor );
    }
    qDeleteAll(*selectionArea);
    delete selectionArea;
}

void PageView::selectionClear()
{
    d->mouseSelecting = false;
    if ( d->rubberBand )
    {
        scene()->removeItem( d->rubberBand );
        const QRectF & updatedRect = d->rubberBand->geometry();
        scene()->update( updatedRect );
        delete d->rubberBand;
        d->rubberBand = 0;
    }
}

void PageView::updateZoom( ZoomMode newZoomMode )
{
    if ( newZoomMode == ZoomFixed )
    {
        if ( d->aZoom->currentItem() == 0 )
            newZoomMode = ZoomFitWidth;
        else if ( d->aZoom->currentItem() == 1 )
            newZoomMode = ZoomFitPage;
    }

    float newFactor = d->zoomFactor;
    KAction * checkedZoomAction = 0;
    switch ( newZoomMode )
    {
        case ZoomFixed:{ //ZoomFixed case
            QString z = d->aZoom->currentText();
            // kdelibs4 sometimes adds accelerators to actions' text directly :(
            z.remove ('&');
            z.remove ('%');
            newFactor = KGlobal::locale()->readNumber( z ) / 100.0;
            }break;
        case ZoomIn:
            newFactor += (newFactor > 0.99) ? ( newFactor > 1.99 ? 0.5 : 0.2 ) : 0.1;
            newZoomMode = ZoomFixed;
            break;
        case ZoomOut:
            newFactor -= (newFactor > 0.99) ? ( newFactor > 1.99 ? 0.5 : 0.2 ) : 0.1;
            newZoomMode = ZoomFixed;
            break;
        case ZoomFitWidth:
            checkedZoomAction = d->aZoomFitWidth;
            break;
        case ZoomFitPage:
            checkedZoomAction = d->aZoomFitPage;
            break;
        case ZoomFitText:
            checkedZoomAction = d->aZoomFitText;
            break;
        case ZoomRefreshCurrent:
            newZoomMode = ZoomFixed;
            d->zoomFactor = -1;
            break;
    }
    if ( newFactor > 4.0 )
        newFactor = 4.0;
    if ( newFactor < 0.1 )
        newFactor = 0.1;

    if ( newZoomMode != d->zoomMode || (newZoomMode == ZoomFixed && newFactor != d->zoomFactor ) )
    {
        // rebuild layout and update the whole viewport
        d->zoomMode = newZoomMode;
        d->zoomFactor = newFactor;
        // be sure to block updates to document's viewport
        bool prevState = d->blockViewport;
        d->blockViewport = true;
        slotRelayoutPages();
        d->blockViewport = prevState;
        // request pixmaps
        slotRequestVisiblePixmaps();
        // update zoom text
        updateZoomText();
        // update actions checked state
        d->aZoomFitWidth->setChecked( checkedZoomAction == d->aZoomFitWidth );
        d->aZoomFitPage->setChecked( checkedZoomAction == d->aZoomFitPage );
        d->aZoomFitText->setChecked( checkedZoomAction == d->aZoomFitText );
        // store zoom settings
        KpdfSettings::setZoomMode( newZoomMode );
        KpdfSettings::setZoomFactor( newFactor );
        KpdfSettings::writeConfig();
    }
}

void PageView::updateZoomText()
{
    // use current page zoom as zoomFactor if in ZoomFit/* mode
    if ( d->zoomMode != ZoomFixed && d->items.count() > 0 )
        d->zoomFactor = d->items[ qMax( 0, (int)d->document->currentPage() ) ]->zoomFactor();
    float newFactor = d->zoomFactor;
    d->aZoom->removeAllActions();

    // add items that describe fit actions
    QStringList translated;
    translated << i18n("Fit Width") << i18n("Fit Page") /*<< i18n("Fit Text")*/;

    // add percent items
    QString double_oh( "00" );
    const float zoomValue[10] = { 0.125, 0.25, 0.333, 0.5, 0.667, 0.75, 1, 1.25, 1.50, 2 };
    int idx = 0,
        selIdx = 2; // use 3 if "fit text" present
    bool inserted = false; //use: "d->zoomMode != ZoomFixed" to hide Fit/* zoom ratio
    while ( idx < 10 || !inserted )
    {
        float value = idx < 10 ? zoomValue[ idx ] : newFactor;
        if ( !inserted && newFactor < (value - 0.0001) )
            value = newFactor;
        else
            idx ++;
        if ( value > (newFactor - 0.0001) && value < (newFactor + 0.0001) )
            inserted = true;
        if ( !inserted )
            selIdx++;
        QString localValue( KGlobal::locale()->formatNumber( value * 100.0, 2 ) );
        localValue.remove( KGlobal::locale()->decimalSymbol() + double_oh );
        translated << QString( "%1%" ).arg( localValue );
    }
    d->aZoom->setItems( translated );

    // select current item in list
    if ( d->zoomMode == ZoomFitWidth )
        selIdx = 0;
    else if ( d->zoomMode == ZoomFitPage )
        selIdx = 1;
    else if ( d->zoomMode == ZoomFitText )
        selIdx = 2;
    d->aZoom->setCurrentItem( selIdx );
}

void PageView::updateCursor( const QPoint &p )
{
    // detect the underlaying page (if present)
    PageViewItem * pageItem = pickItemOnPoint( p.x(), p.y() );
    if ( pageItem )
    {
        const QRectF & geom = pageItem->geometry();
        double nX = (p.x() - geom.left()) / geom.width(),
               nY = (p.y() - geom.top()) / geom.height();

        // if over a ObjectRect (of type Link) change cursor to hand
        if ( d->mouseMode == MouseTextSelect )
            setCursor( Qt::IBeamCursor );
        else
        {
            d->mouseOnRect = pageItem->page()->getObjectRect( ObjectRect::Link, nX, nY );
            if ( d->mouseOnRect )
                setCursor( Qt::PointingHandCursor );
            else
                setCursor( Qt::ArrowCursor );
        }
    }
    else
    {
        // if there's no page over the cursor and we were showing the pointingHandCursor
        // go back to the normal one
        d->mouseOnRect = false;
        setCursor( Qt::ArrowCursor );
    }
}

int PageView::viewColumns()
{
    int nr=KpdfSettings::renderMode();
    if (nr<2)
	return nr+1;
    return KpdfSettings::viewColumns();
}

int PageView::viewRows()
{
    if (KpdfSettings::renderMode()<2)
	return 1;
    return KpdfSettings::viewRows();
}

//BEGIN private SLOTS
void PageView::slotRelayoutPages()
// called by: notifySetup, viewportResizeEvent, slotRenderMode, slotContinuousToggled, updateZoom
{
    // first reset the scene rect
    setSceneRect( QRectF() );

    // set an empty container if we have no pages
    int pageCount = d->items.count();
    if ( pageCount < 1 )
    {
        setSceneRect( 0, 0, 0, 0 );
        return;
    }

    // if viewport was auto-moving, stop it
    if ( d->viewportMoveActive )
    {
        d->viewportMoveActive = false;
        d->viewportMoveTimer->stop();
        verticalScrollBar()->setEnabled( true );
        horizontalScrollBar()->setEnabled( true );
    }

    // common iterator used in this method and viewport parameters
    QVector< PageViewItem * >::iterator iIt, iEnd = d->items.end();
    QRect viewportRect = viewport()->rect().translated( mapToScene( 0, 0 ).toPoint() );
    int viewportWidth = viewportRect.width(),
        viewportHeight = viewportRect.height(),
        fullWidth = 0,
        fullHeight = 0;

    // handle the 'center first page in row' stuff
    int nCols = viewColumns();
    bool centerFirstPage = KpdfSettings::centerFirstPageInRow() && nCols > 1;

    // set all items geometry and resize contents. handle 'continuous' and 'single' modes separately
    if ( KpdfSettings::viewContinuous() )
    {
        // handle the 'centering on first row' stuff
        if ( centerFirstPage )
            pageCount += nCols - 1;
        // Here we find out column's width and row's height to compute a table
        // so we can place widgets 'centered in virtual cells'.
	int nRows;

// 	if ( KpdfSettings::renderMode() < 2 )
        	nRows = (int)ceil( (float)pageCount / (float)nCols );
// 		nRows=(int)ceil( (float)pageCount / (float) KpdfSettings::viewRows() );
// 	else
// 		nRows = KpdfSettings::viewRows();

        int * colWidth = new int[ nCols ],
            * rowHeight = new int[ nRows ],
            cIdx = 0,
            rIdx = 0;
        for ( int i = 0; i < nCols; i++ )
            colWidth[ i ] = viewportWidth / nCols;
        for ( int i = 0; i < nRows; i++ )
            rowHeight[ i ] = 0;
        // handle the 'centering on first row' stuff
        if ( centerFirstPage )
            pageCount -= nCols - 1;

        // 1) find the maximum columns width and rows height for a grid in
        // which each page must well-fit inside a cell
        for ( iIt = d->items.begin(); iIt != iEnd; ++iIt )
        {
            PageViewItem * item = *iIt;
            // update internal page size (leaving a little margin in case of Fit* modes)
            updateItemSize( item, colWidth[ cIdx ] - 6, viewportHeight - 12 );
            // find row's maximum height and column's max width
            if ( item->width() + 6 > colWidth[ cIdx ] )
                colWidth[ cIdx ] = item->width() + 6;
            if ( item->height() + 12 > rowHeight[ rIdx ] )
                rowHeight[ rIdx ] = item->height() + 12;
            // handle the 'centering on first row' stuff
            if ( centerFirstPage && !item->pageNumber() )
                cIdx += nCols - 1;
            // update col/row indices
            if ( ++cIdx == nCols )
            {
                cIdx = 0;
                rIdx++;
            }
        }

        // 2) compute full size
        for ( int i = 0; i < nCols; i++ )
            fullWidth += colWidth[ i ];
        for ( int i = 0; i < nRows; i++ )
            fullHeight += rowHeight[ i ];

        // 3) arrange widgets inside cells (and refine fullHeight if needed)
        int insertX = 0,
            insertY = fullHeight < viewportHeight ? ( viewportHeight - fullHeight ) / 2 : 0;
        cIdx = 0;
        rIdx = 0;
        for ( iIt = d->items.begin(); iIt != iEnd; ++iIt )
        {
            PageViewItem * item = *iIt;
            int cWidth = colWidth[ cIdx ],
                rHeight = rowHeight[ rIdx ];
            if ( centerFirstPage && !rIdx && !cIdx )
            {
                // handle the 'centering on first row' stuff
                item->moveTo( insertX + (fullWidth - item->width()) / 2,
                              insertY + (rHeight - item->height()) / 2 );
                cIdx += nCols - 1;
            }
            else
            {
                // center widget inside 'cells'
                item->moveTo( insertX + (cWidth - item->width()) / 2,
                              insertY + (rHeight - item->height()) / 2 );
            }
            // advance col/row index
            insertX += cWidth;
            if ( ++cIdx == nCols )
            {
                cIdx = 0;
                rIdx++;
                insertX = 0;
                insertY += rHeight;
            }
#ifdef PAGEVIEW_DEBUG
            kWarning() << "updating size for pageno " << item->pageNumber() << " to " << item->geometry() << endl;
#endif
        }

        delete [] colWidth;
        delete [] rowHeight;
    }
    else // viewContinuous is FALSE
    {
        PageViewItem * currentItem = d->items[ qMax( 0, (int)d->document->currentPage() ) ];
	
	int nRows=viewRows();

        // handle the 'centering on first row' stuff
        if ( centerFirstPage && d->document->currentPage() < 1 && KpdfSettings::renderMode() == 1 )
            nCols = 1, nRows=1;

        // setup varialbles for a M(row) x N(columns) grid
        int * colWidth = new int[ nCols ],
            cIdx = 0;

        int * rowHeight = new int[ nRows ],
            rIdx = 0;

        for ( int i = 0; i < nCols; i++ )
            colWidth[ i ] = viewportWidth / nCols;

        for ( int i = 0; i < nRows; i++ )
            rowHeight[ i ] = viewportHeight / nRows;

        // 1) find out maximum area extension for the pages
	bool wasCurrent = false;
        for ( iIt = d->items.begin(); iIt != iEnd; ++iIt )
        {
            PageViewItem * item = *iIt;
            if ( rIdx >= 0 && rIdx < nRows )
            {
            	if ( item == currentItem )
			wasCurrent=true;
		if ( wasCurrent && cIdx >= 0 && cIdx < nCols )
            	{
			// update internal page size (leaving a little margin in case of Fit* modes)
			updateItemSize( item, colWidth[ cIdx ] - 6, rowHeight[ rIdx ] - 12 );
			// find row's maximum height and column's max width
			if ( item->width() + 6 > colWidth[ cIdx ] )
			colWidth[ cIdx ] = item->width() + 6;
			if ( item->height() + 12 > rowHeight[ rIdx ] )
			rowHeight[ rIdx ] = item->height() + 12;
			cIdx++;
		}
		if( cIdx>=nCols )
		{
            		rIdx++;
            		cIdx=0;
            	}
            }
        }

        // 2) calc full size (fullHeight is alredy ok)
        for ( int i = 0; i < nCols; i++ )
            fullWidth += colWidth[ i ];

         for ( int i = 0; i < nRows; i++ )
            fullHeight += rowHeight[ i ];

        // 3) hide all widgets except the displayable ones and dispose those
        int insertX = 0;
	int insertY = 0;
        cIdx = 0;
	rIdx = 0;
	wasCurrent=false;
        for ( iIt = d->items.begin(); iIt != iEnd; ++iIt )
        {
            PageViewItem * item = *iIt;
            if ( rIdx >= 0 && rIdx < nRows )
            {
            	if ( item == currentItem )
			wasCurrent=true;
		if ( wasCurrent && cIdx >= 0 && cIdx < nCols )
		{
			// center widget inside 'cells'
			item->moveTo( insertX + (colWidth[ cIdx ] - item->width()) / 2,
				insertY + ( rowHeight[ rIdx ] - item->height() ) / 2 );
			// advance col index
			insertX += colWidth[ cIdx ];
			cIdx++;
		} else
			// pino: I used invalidate() instead of setGeometry() so
			// the geometry rect of the item is really invalidated
			//item->setGeometry( 0, 0, -1, -1 );
			item->invalidate();

		if( cIdx>=nCols)
		{
			insertY += rowHeight[ rIdx ];
            		rIdx++;
			insertX = 0;
            		cIdx=0;
            	}
            }
            else
		// pino: I used invalidate() instead of setGeometry() so
		// the geometry rect of the item is really invalidated
		//item->setGeometry( 0, 0, -1, -1 );
		item->invalidate();
        }

        delete [] colWidth;
	delete [] rowHeight;
    }

    // 3) reset dirty state
    d->dirtyLayout = false;

    // 4) update scrollview's contents size and recenter view
    bool wasUpdatesEnabled = updatesEnabled();
    if ( fullWidth != viewportWidth || fullHeight != viewportHeight )
    {
        // disable updates and resize the viewportContents
        if ( wasUpdatesEnabled )
            setUpdatesEnabled( false );
        setSceneRect( sceneRect() );
        // restore previous viewport if defined and updates enabled
        if ( wasUpdatesEnabled )
        {
            const DocumentViewport & vp = d->document->viewport();
            if ( vp.pageNumber >= 0 )
            {
                int prevX = viewportRect.left(),
                    prevY = viewportRect.top();
                const QRectF & geometry = d->items[ vp.pageNumber ]->geometry();
                double nX = vp.rePos.enabled ? vp.rePos.normalizedX : 0.5,
                       nY = vp.rePos.enabled ? vp.rePos.normalizedY : 0.0;
                centerOn( geometry.left() + ROUND( nX * geometry.width() ),
                        geometry.top() + ROUND( nY * geometry.height() ) );
                // centerOn() usually moves the viewport, that requests pixmaps too.
                // if that doesn't happen we have to request them by hand
                if ( prevX == viewportRect.left() && prevY == viewportRect.top() )
                    slotRequestVisiblePixmaps();
            }
            // or else go to center page
            else
                centerOn( fullWidth / 2, 0 );
            setUpdatesEnabled( true );
        }
    }

    // 5) update the whole viewport if updated enabled
    if ( wasUpdatesEnabled )
        update();
}

void PageView::slotRequestVisiblePixmaps( int value )
{
    // if requests are blocked (because raised by an unwanted event), exit
    if ( d->blockPixmapsRequest || d->viewportMoveActive ||
         d->mouseMidZooming )
        return;

    // precalc view limits for intersecting with page coords inside the lOOp
    bool isEvent = value != -1 && !d->blockViewport;
    QRect viewportRect = viewport()->rect().translated( mapToScene( 0, 0 ).toPoint() );

    // some variables used to determine the viewport
    int nearPageNumber = -1;
    double viewportCenterX = (viewportRect.left() + viewportRect.right()) / 2.0,
           viewportCenterY = (viewportRect.top() + viewportRect.bottom()) / 2.0,
           focusedX = 0.5,
           focusedY = 0.0,
           minDistance = -1.0;

    // iterate over all items
    d->visibleItems.clear();
    QLinkedList< PixmapRequest * > requestedPixmaps;
    QVector< VisiblePageRect * > visibleRects;
    QVector< PageViewItem * >::iterator iIt = d->items.begin(), iEnd = d->items.end();
    for ( ; iIt != iEnd; ++iIt )
    {
        PageViewItem * i = *iIt;
#ifdef PAGEVIEW_DEBUG
        kWarning() << "checking page " << i->pageNumber() << endl;
        kWarning() << "viewportRect is " << viewportRect << ", page item is " << i->geometry() << " intersect : " << viewportRect.intersects( i->geometry().toRect() ) << endl;
#endif
        // if the item doesn't intersect the viewport, skip it
        QRect intersectionRect = viewportRect.intersect( i->geometry().toRect() );
        if ( intersectionRect.isEmpty() )
            continue;

        // add the item to the 'visible list'
        d->visibleItems.push_back( i );
        VisiblePageRect * vItem = new VisiblePageRect( i->pageNumber(), NormalizedRect( intersectionRect.translated( -i->geometry().toRect().topLeft() ), i->width(), i->height() ) );
        visibleRects.push_back( vItem );
#ifdef PAGEVIEW_DEBUG
        kWarning() << "checking for pixmap for page " << i->pageNumber() <<  " = " << i->page()->hasPixmap( PAGEVIEW_ID, i->width(), i->height() ) << "\n";
#endif
        kWarning() << "checking for text for page " << i->pageNumber() <<  " = " << i->page()->hasSearchPage() << "\n";
        // if the item has not the right pixmap, add a request for it
        if ( !i->page()->hasPixmap( PAGEVIEW_ID, i->width(), i->height() ) )
        {
#ifdef PAGEVIEW_DEBUG
            kWarning() << "rerequesting visible pixmaps for page " << i->pageNumber() <<  " !\n";
#endif
            PixmapRequest * p = new PixmapRequest(
                    PAGEVIEW_ID, i->pageNumber(), i->width(), i->height(), PAGEVIEW_PRIO, true );
            requestedPixmaps.push_back( p );
        }

        // look for the item closest to viewport center and the relative
        // position between the item and the viewport center
        if ( isEvent )
        {
            const QRectF & geometry = i->geometry();
            // compute distance between item center and viewport center (slightly moved left)
            double distance = hypot( (geometry.left() + geometry.right()) / 2 - (viewportCenterX - 4),
                                     (geometry.top() + geometry.bottom()) / 2 - viewportCenterY );
            if ( distance >= minDistance && nearPageNumber != -1 )
                continue;
            nearPageNumber = i->pageNumber();
            minDistance = distance;
            if ( geometry.height() > 0 && geometry.width() > 0 )
            {
                focusedX = ( viewportCenterX - geometry.left() ) / geometry.width();
                focusedY = ( viewportCenterY - geometry.top() ) / geometry.height();
            }
        }
    }

    // if preloading is enabled, add the pages before and after in preloading
    if ( !d->visibleItems.isEmpty() &&
         KpdfSettings::memoryLevel() != KpdfSettings::EnumMemoryLevel::Low &&
         KpdfSettings::enableThreading() )
    {
        // add the page before the 'visible series' in preload
        int headRequest = d->visibleItems.first()->pageNumber() - 1;
        if ( headRequest >= 0 )
        {
            PageViewItem * i = d->items[ headRequest ];
            // request the pixmap if not already present
            if ( !i->page()->hasPixmap( PAGEVIEW_ID, i->width(), i->height() ) && i->width() > 0 )
                requestedPixmaps.push_back( new PixmapRequest(
                        PAGEVIEW_ID, i->pageNumber(), i->width(), i->height(), PAGEVIEW_PRELOAD_PRIO, true ) );
        }

        // add the page after the 'visible series' in preload
        int tailRequest = d->visibleItems.last()->pageNumber() + 1;
        if ( tailRequest < (int)d->items.count() )
        {
            PageViewItem * i = d->items[ tailRequest ];
            // request the pixmap if not already present
            if ( !i->page()->hasPixmap( PAGEVIEW_ID, i->width(), i->height() ) && i->width() > 0 )
                requestedPixmaps.push_back( new PixmapRequest(
                        PAGEVIEW_ID, i->pageNumber(), i->width(), i->height(), PAGEVIEW_PRELOAD_PRIO, true ) );
        }
    }

    // send requests to the document
    if ( !requestedPixmaps.isEmpty() )
    {
        d->document->requestPixmaps( requestedPixmaps );
    }
    // if this functions was invoked by viewport events, send update to document
    if ( isEvent && nearPageNumber != -1 )
    {
        // determine the document viewport
        DocumentViewport newViewport( nearPageNumber );
        newViewport.rePos.enabled = true;
        newViewport.rePos.normalizedX = focusedX;
        newViewport.rePos.normalizedY = focusedY;
        // set the viewport to other observers
        d->document->setViewport( newViewport , PAGEVIEW_ID);
    }
    d->document->setVisiblePageRects( visibleRects, PAGEVIEW_ID );
}

void PageView::slotMoveViewport()
{
    // converge to viewportMoveDest in 1 second
    int diffTime = d->viewportMoveTime.elapsed();
    if ( diffTime >= 667 || !d->viewportMoveActive )
    {
        centerOn( d->viewportMoveDest.x(), d->viewportMoveDest.y() );
        d->viewportMoveTimer->stop();
        d->viewportMoveActive = false;
        slotRequestVisiblePixmaps();
        verticalScrollBar()->setEnabled( true );
        horizontalScrollBar()->setEnabled( true );
        return;
    }

//    const QRect & viewportRect = viewport()->rect();
    QRect viewportRect = viewport()->rect().translated( mapToScene( 0, 0 ).toPoint() );
    // move the viewport smoothly (kmplot: p(x)=1+0.47*(x-1)^3-0.25*(x-1)^4)
   // FIXME!!!!!
    float convergeSpeed = (float)diffTime / 667.0,
          x = ((float)viewportRect.width() / 2.0) + viewportRect.left(),
          y = ((float)viewportRect.height() / 2.0) + viewportRect.top(),
          diffX = (float)d->viewportMoveDest.x() - x,
          diffY = (float)d->viewportMoveDest.y() - y;
    convergeSpeed *= convergeSpeed * (1.4 - convergeSpeed);
    centerOn( (int)(x + diffX * convergeSpeed),
            (int)(y + diffY * convergeSpeed ) );
}

void PageView::slotAutoScoll()
{
    // the first time create the timer
    if ( !d->autoScrollTimer )
    {
        d->autoScrollTimer = new QTimer( this );
        d->autoScrollTimer->setSingleShot( true );
        connect( d->autoScrollTimer, SIGNAL( timeout() ), this, SLOT( slotAutoScoll() ) );
    }

    // if scrollIncrement is zero, stop the timer
    if ( !d->scrollIncrement )
    {
        d->autoScrollTimer->stop();
        return;
    }

    // compute delay between timer ticks and scroll amount per tick
    int index = abs( d->scrollIncrement ) - 1;  // 0..9
    const int scrollDelay[10] =  { 200, 100, 50, 30, 20, 30, 25, 20, 30, 20 };
    const int scrollOffset[10] = {   1,   1,  1,  1,  1,  2,  2,  2,  4,  4 };
    d->autoScrollTimer->start( scrollDelay[ index ] );
    scrollContentsBy( 0, d->scrollIncrement > 0 ? scrollOffset[ index ] : -scrollOffset[ index ] );
}

void PageView::slotStopFindAhead()
{
    d->typeAheadActive = false;
    d->typeAheadString = "";
    d->messageWindow->display( i18n("Find stopped."), PageViewMessage::Find, 1000 );
    // (4/4) it is needed to grab the keyboard becase people may have Space assigned
    // to a accel and without grabbing the keyboard you can not vim-search for space
    // because it activates the accel
    releaseKeyboard();
}

void PageView::slotZoom()
{
    setFocus();
    updateZoom( ZoomFixed );
}

void PageView::slotZoomIn()
{
    updateZoom( ZoomIn );
}

void PageView::slotZoomOut()
{
    updateZoom( ZoomOut );
}

void PageView::slotFitToWidthToggled( bool on )
{
    if ( on ) updateZoom( ZoomFitWidth );
}

void PageView::slotFitToPageToggled( bool on )
{
    if ( on ) updateZoom( ZoomFitPage );
}

void PageView::slotFitToTextToggled( bool on )
{
    if ( on ) updateZoom( ZoomFitText );
}

void PageView::slotRenderMode( int nr )
{
    uint newColumns;
    if (nr<2)
	newColumns = nr+1;
    else
	newColumns = KpdfSettings::viewColumns();

    if ( KpdfSettings::renderMode() != nr )
    {
        KpdfSettings::setRenderMode( nr );
        KpdfSettings::writeConfig();
        if ( d->document->pages() > 0 )
            slotRelayoutPages();
    }
}

void PageView::slotContinuousToggled( bool on )
{
    if ( KpdfSettings::viewContinuous() != on )
    {
        KpdfSettings::setViewContinuous( on );
        KpdfSettings::writeConfig();
        if ( d->document->pages() > 0 )
            slotRelayoutPages();
    }
}

void PageView::slotSetMouseNormal()
{
    d->mouseMode = MouseNormal;
    // hide the messageWindow
    d->messageWindow->hide();
    // reshow the annotator toolbar if hiding was forced
    if ( d->aToggleAnnotator->isChecked() )
        slotToggleAnnotator( true );
}

void PageView::slotSetMouseZoom()
{
    d->mouseMode = MouseZoom;
    // change the text in messageWindow (and show it if hidden)
    d->messageWindow->display( i18n( "Select zooming area. Right-click to zoom out." ), PageViewMessage::Info, -1 );
    // force hiding of annotator toolbar
    if ( d->annotator )
        d->annotator->setEnabled( false );
}

void PageView::slotSetMouseSelect()
{
    d->mouseMode = MouseSelect;
    // change the text in messageWindow (and show it if hidden)
    d->messageWindow->display( i18n( "Draw a rectangle around the text/graphics to copy." ), PageViewMessage::Info, -1 );
    // force hiding of annotator toolbar
    if ( d->annotator )
        d->annotator->setEnabled( false );
}

void PageView::slotSetMouseTextSelect()
{
    d->mouseMode = MouseTextSelect;
    // change the text in messageWindow (and show it if hidden)
    d->messageWindow->display( i18n( "Select text." ), PageViewMessage::Info, -1 );
    // force hiding of annotator toolbar
    if ( d->annotator )
        d->annotator->setEnabled( false );
}

void PageView::slotToggleAnnotator( bool on )
{
    // only use annotator in normal mouse mode
    if ( on && d->mouseMode != MouseNormal )
        return;

    // create the annotator object if not present
    if ( !d->annotator )
    {
        d->annotator = new PageViewAnnotator( this, d->document );
        QVector< PageViewItem * >::iterator dIt = d->items.begin(), dEnd = d->items.end();
        for ( ; dIt != dEnd; ++dIt )
            (*dIt)->setAnnotator( d->annotator );
    }

    // initialize/reset annotator (and show/hide toolbar)
    d->annotator->setEnabled( on );
}

void PageView::slotScrollUp()
{
    if ( d->scrollIncrement < -9 )
        return;
    d->scrollIncrement--;
    slotAutoScoll();
    setFocus();
}

void PageView::slotScrollDown()
{
    if ( d->scrollIncrement > 9 )
        return;
    d->scrollIncrement++;
    slotAutoScoll();
    setFocus();
}
//END private SLOTS

#include "pageview.moc"<|MERGE_RESOLUTION|>--- conflicted
+++ resolved
@@ -1328,7 +1328,7 @@
                 if(choice==showProperties)
                 {
                     kDebug()<<"astario: select showProperties"<<endl;
-                    AnnotsPropertiesDialog propdialog( this, d->document, ann );
+                    AnnotsPropertiesDialog propdialog( this, ann );
                     propdialog.exec();
                 }
             }
@@ -1424,66 +1424,6 @@
         return;
     }
 
-<<<<<<< HEAD
-=======
-    //specially, if rightClick on exist annotation,popup a menu
-    if(e->button() == Qt::RightButton && d->mouseMode != MouseZoom)
-    {
-        PageViewItem * pageItem = pickItemOnPoint( e->x(), e->y() );
-        // find out normalized mouse coords inside current item
-        const QRect & itemRect = pageItem->geometry();
-        double nX = (double)(e->x() - itemRect.left()) / itemRect.width();
-        double nY = (double)(e->y() - itemRect.top()) / itemRect.height();
-        Annotation * ann=PageViewAnnotator::getAnnotationbyPos(pageItem->page(),nX,nY);
-        if(ann)
-        {
-            KMenu menu( this );
-            QAction *popoutWindow=0, *deleteNote=0, *showProperties=0;
-            menu.addTitle( i18n("Annotation"));
-            if(ann->window.flags & Annotation::Hidden)
-                popoutWindow = menu.addAction( SmallIconSet("comment"), i18n( "&Open Pop-up Note" ) );
-            else
-                popoutWindow = menu.addAction( SmallIconSet("comment"), i18n( "&Close Pop-up Note" ) );
-            deleteNote = menu.addAction( SmallIconSet("remove"), i18n( "&Delete" ) );
-            showProperties = menu.addAction( SmallIconSet("thumbnail"), i18n( "&Properties..." ) );
-
-            QAction *choice = menu.exec( e->globalPos() );
-
-        // check if the user really selected an action
-            if ( choice )
-            {
-                if ( choice == popoutWindow)
-                {
-                    if(ann->window.flags & Annotation::Hidden)
-                    {
-                        kDebug()<<"astario: select popoutWindow"<<endl;
-                    }
-                    else
-                    {
-                        kDebug()<<"astario: select close annotsWindow"<<endl;
-                    }
-                    ann->window.flags ^= Annotation::Hidden;
-                    this->setAnnotsWindow(ann);
-
-                }
-                if(choice==deleteNote)
-                {
-                    kDebug()<<"astario: select deleteNote"<<endl;
-                    d->document->removePageAnnotation(pageItem->page()->number(),ann);
-
-                    kDebug()<<"astario: deleted Note"<<endl;
-                }
-                if(choice==showProperties)
-                {
-                    kDebug()<<"astario: select showProperties"<<endl;
-                    AnnotsPropertiesDialog propdialog( this, ann );
-                    propdialog.exec();
-                }
-            }
-        return;
-        }
-    }
->>>>>>> a6516a74
     // if we're editing an annotation, dispatch event to it
     if ( d->annotator && d->annotator->routeEvents() )
     {
