--- conflicted
+++ resolved
@@ -207,20 +207,12 @@
     KSelectAction * aPageSizes;
     KActionMenu * aTrimMode;
     KToggleAction * aTrimMargins;
-<<<<<<< HEAD
     QAction * aMouseNormal;
     QAction * aMouseSelect;
     QAction * aMouseTextSelect;
     QAction * aMouseTableSelect;
     QAction * aMouseMagnifier;
-=======
     KToggleAction * aTrimToSelection;
-    KAction * aMouseNormal;
-    KAction * aMouseSelect;
-    KAction * aMouseTextSelect;
-    KAction * aMouseTableSelect;
-    KAction * aMouseMagnifier;
->>>>>>> 172d78c6
     KToggleAction * aToggleAnnotator;
     KSelectAction * aZoom;
     QAction * aZoomIn;
@@ -519,18 +511,13 @@
     connect( d->aTrimMargins, SIGNAL(toggled(bool)), SLOT(slotTrimMarginsToggled(bool)) );
     d->aTrimMargins->setChecked( Okular::Settings::trimMargins() );
 
-<<<<<<< HEAD
-    d->aZoomFitWidth  = new KToggleAction(QIcon::fromTheme( "zoom-fit-width" ), i18n("Fit &Width"), this);
-=======
     d->aTrimToSelection  = new KToggleAction( i18n( "Trim To &Selection" ), d->aTrimMode->menu() );
     d->aTrimMode->addAction( d->aTrimToSelection);
     ac->addAction( "view_trim_selection", d->aTrimToSelection);
     d->aTrimToSelection->setData( qVariantFromValue( (int)Okular::Settings::EnumTrimMode::Selection ) );
     connect( d->aTrimToSelection, SIGNAL(toggled(bool)), SLOT(slotTrimToSelectionToggled(bool)) );
 
-    //
-    d->aZoomFitWidth  = new KToggleAction(KIcon( "zoom-fit-width" ), i18n("Fit &Width"), this);
->>>>>>> 172d78c6
+    d->aZoomFitWidth  = new KToggleAction(QIcon::fromTheme( "zoom-fit-width" ), i18n("Fit &Width"), this);
     ac->addAction("view_fit_to_width", d->aZoomFitWidth );
     connect( d->aZoomFitWidth, SIGNAL(toggled(bool)), SLOT(slotFitToWidthToggled(bool)) );
 
