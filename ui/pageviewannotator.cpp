--- conflicted
+++ resolved
@@ -966,13 +966,8 @@
             else if ( toolSubElement.tagName() == "tooltip" )
             {
                 const QString tip = toolSubElement.text();
-<<<<<<< HEAD
-                if ( !tip.isEmpty() )
+                if ( !tip.isEmpty() && !m_continuousMode )
                     m_pageView->displayMessage( tip, QString(), PageViewMessage::Annotation );
-=======
-                if ( !tip.isEmpty() && !m_continuousMode )
-                    m_pageView->displayMessage( i18nc( "Annotation tool", tip.toUtf8() ), QString(), PageViewMessage::Annotation );
->>>>>>> b3b6f26a
             }
         }
 
