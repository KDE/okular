--- conflicted
+++ resolved
@@ -756,13 +756,8 @@
     // find out normalized mouse coords inside current item
     const QRect & itemRect = m_lockedItem->uncroppedGeometry();
     const QPointF eventPos = m_pageView->contentAreaPoint( pos );
-<<<<<<< HEAD
-    double nX = m_lockedItem->absToPageX( eventPos.x() );
-    double nY = m_lockedItem->absToPageY( eventPos.y() );
-=======
     const double nX = qBound( 0.0, m_lockedItem->absToPageX( eventPos.x() ), 1.0 );
     const double nY = qBound( 0.0, m_lockedItem->absToPageY( eventPos.y() ), 1.0 );
->>>>>>> 3656d8ea
 
     QRect modifiedRect;
 
