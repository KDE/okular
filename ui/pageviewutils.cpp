--- conflicted
+++ resolved
@@ -25,14 +25,9 @@
 PageViewMessage::PageViewMessage( QWidget * parent )
     : QWidget( parent, "pageViewMessage" ), m_timer( 0 )
 {
-<<<<<<< HEAD
     setFocusPolicy( Qt::NoFocus );
     setBackgroundMode( Qt::NoBackground );
-=======
-    setFocusPolicy( NoFocus );
-    setBackgroundMode( NoBackground );
     setPaletteBackgroundColor(kapp->palette().color(QPalette::Active, QColorGroup::Background));
->>>>>>> d80b0b6e
     move( 10, 10 );
     resize( 0, 0 );
     hide();
@@ -99,13 +94,8 @@
     // draw background
     QPainter bufferPainter( &m_pixmap );
     bufferPainter.setPen( Qt::black );
-<<<<<<< HEAD
-    bufferPainter.setBrush( backgroundColor() );
+    bufferPainter.setBrush( paletteBackgroundColor() );
     bufferPainter.drawRoundRect( geometry2, 1600 / geometry2.width(), 1600 / geometry2.height() );
-=======
-    bufferPainter.setBrush( paletteBackgroundColor() );
-    bufferPainter.drawRoundRect( geometry, 1600 / geometry.width(), 1600 / geometry.height() );
->>>>>>> d80b0b6e
 
     // draw icon if present
     if ( !symbol.isNull() )
