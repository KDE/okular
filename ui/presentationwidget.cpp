/***************************************************************************
 *   Copyright (C) 2004 by Enrico Ros <eros.kde@email.it>                  *
 *                                                                         *
 *   This program is free software; you can redistribute it and/or modify  *
 *   it under the terms of the GNU General Public License as published by  *
 *   the Free Software Foundation; either version 2 of the License, or     *
 *   (at your option) any later version.                                   *
 ***************************************************************************/

#include "presentationwidget.h"

// qt/kde includes
#include <QtCore/qloggingcategory.h>
#include <QtDBus/QDBusConnection>
#include <QtDBus/QDBusMessage>
#include <QtDBus/QDBusReply>

#include <qevent.h>
#include <qfontmetrics.h>
#include <QIcon>
#include <qtimer.h>
#include <qimage.h>
#include <qlabel.h>
#include <qlayout.h>
#include <qpainter.h>
#include <qstyle.h>
#include <qstyleoption.h>
#include <qtooltip.h>
#include <qvalidator.h>
#include <qapplication.h>
#include <qdesktopwidget.h>
#include <kcursor.h>
#include <krandom.h>
#include <qtoolbar.h>
#include <qaction.h>
#include <kactioncollection.h>
#include <klineedit.h>
#include <KLocalizedString>
#include <kiconloader.h>
#include <kmessagebox.h>
#include <kselectaction.h>
#include <kdialog.h>

#include <Solid/PowerManagement>

// system includes
#include <stdlib.h>
#include <math.h>

// local includes
#include "annotationtools.h"
#include "debug_ui.h"
#include "drawingtoolactions.h"
#include "guiutils.h"
#include "pagepainter.h"
#include "presentationsearchbar.h"
#include "priorities.h"
#include "videowidget.h"
#include "core/action.h"
#include "core/annotations.h"
#include "core/audioplayer.h"
#include "core/document.h"
#include "core/generator.h"
#include "core/movie.h"
#include "core/page.h"
#include "settings.h"
#include "settings_core.h"

// comment this to disable the top-right progress indicator
#define ENABLE_PROGRESS_OVERLAY


// a frame contains a pointer to the page object, its geometry and the
// transition effect to the next frame
struct PresentationFrame
{
    ~PresentationFrame()
    {
        qDeleteAll( videoWidgets );
    }

    void recalcGeometry( int width, int height, float screenRatio )
    {
        // calculate frame geometry keeping constant aspect ratio
        float pageRatio = page->ratio();
        int pageWidth = width,
            pageHeight = height;
        if ( pageRatio > screenRatio )
            pageWidth = (int)( (float)pageHeight / pageRatio );
        else
            pageHeight = (int)( (float)pageWidth * pageRatio );
        geometry.setRect( ( width - pageWidth ) / 2,
                          ( height - pageHeight ) / 2,
                          pageWidth, pageHeight );
        Q_FOREACH ( VideoWidget *vw, videoWidgets )
        {
            const Okular::NormalizedRect r = vw->normGeometry();
            QRect vwgeom = r.geometry( geometry.width(), geometry.height() );
            vw->resize( vwgeom.size() );
            vw->move( geometry.topLeft() + vwgeom.topLeft() );
        }
    }

    const Okular::Page * page;
    QRect geometry;
    QHash< Okular::Movie *, VideoWidget * > videoWidgets;
    QLinkedList< SmoothPath > drawings;
};


// a custom QToolBar that basically does not propagate the event if the widget
// background is not automatically filled
class PresentationToolBar : public QToolBar
{
    public:
        PresentationToolBar( QWidget * parent = Q_NULLPTR )
            : QToolBar( parent )
        {}

    protected:
        void mousePressEvent( QMouseEvent * e )
        {
            QToolBar::mousePressEvent( e );
            e->accept();
        }

        void mouseReleaseEvent( QMouseEvent * e )
        {
            QToolBar::mouseReleaseEvent( e );
            e->accept();
        }
};


PresentationWidget::PresentationWidget( QWidget * parent, Okular::Document * doc, DrawingToolActions * drawingToolActions, KActionCollection * collection )
    : QWidget( 0 /* must be null, to have an independent widget */, Qt::FramelessWindowHint ),
    m_pressedLink( 0 ), m_handCursor( false ), m_drawingEngine( 0 ),
    m_parentWidget( parent ),
    m_document( doc ), m_frameIndex( -1 ), m_topBar( 0 ), m_pagesEdit( 0 ), m_searchBar( 0 ),
    m_ac( collection ), m_screenSelect( 0 ), m_isSetup( false ), m_blockNotifications( false ), m_inBlackScreenMode( false ),
    m_showSummaryView( Okular::Settings::slidesShowSummary() ),
    m_advanceSlides( Okular::SettingsCore::slidesAdvance() )
{
    Q_UNUSED( parent )
    setAttribute( Qt::WA_DeleteOnClose );
    setAttribute( Qt::WA_OpaquePaintEvent );
    setObjectName( QLatin1String( "presentationWidget" ) );
    QString caption = doc->metaData( "DocumentTitle" ).toString();
    if ( caption.trimmed().isEmpty() )
        caption = doc->currentDocument().fileName();
    caption = i18nc( "[document title/filename] – Presentation", "%1 – Presentation", caption );
    setWindowTitle( KDialog::makeStandardCaption( caption ) );

    m_width = -1;
    m_screen = -2;

    // create top toolbar
    m_topBar = new PresentationToolBar( this );
    m_topBar->setObjectName( QLatin1String( "presentationBar" ) );
    m_topBar->setIconSize( QSize( 32, 32 ) );
    m_topBar->setMovable( false );
    m_topBar->layout()->setMargin(0);
    m_topBar->addAction( QIcon::fromTheme( layoutDirection() == Qt::RightToLeft ? "go-next" : "go-previous" ), i18n( "Previous Page" ), this, SLOT(slotPrevPage()) );
    m_pagesEdit = new KLineEdit( m_topBar );
    QSizePolicy sp = m_pagesEdit->sizePolicy();
    sp.setHorizontalPolicy( QSizePolicy::Minimum );
    m_pagesEdit->setSizePolicy( sp );
    QFontMetrics fm( m_pagesEdit->font() );
    QStyleOptionFrame option;
    option.initFrom( m_pagesEdit );
    m_pagesEdit->setMaximumWidth( fm.width( QString::number( m_document->pages() ) ) + 2 * style()->pixelMetric( QStyle::PM_DefaultFrameWidth, &option, m_pagesEdit ) + 4 ); // the 4 comes from 2*horizontalMargin, horizontalMargin being a define in qlineedit.cpp
    QIntValidator *validator = new QIntValidator( 1, m_document->pages(), m_pagesEdit );
    m_pagesEdit->setValidator( validator );
    m_topBar->addWidget( m_pagesEdit );
    QLabel *pagesLabel = new QLabel( m_topBar );
    pagesLabel->setText( QLatin1String( " / " ) + QString::number( m_document->pages() ) + QLatin1String( " " ) );
    m_topBar->addWidget( pagesLabel );
    connect(m_pagesEdit, &QLineEdit::returnPressed, this, &PresentationWidget::slotPageChanged);
    m_topBar->addAction( QIcon::fromTheme( layoutDirection() == Qt::RightToLeft ? "go-previous" : "go-next" ), i18n( "Next Page" ), this, SLOT(slotNextPage()) );
    m_topBar->addSeparator();
    QAction *playPauseAct = collection->action( "presentation_play_pause" );
    playPauseAct->setEnabled( true );
    connect(playPauseAct, &QAction::triggered, this, &PresentationWidget::slotTogglePlayPause);
    m_topBar->addAction( playPauseAct );
    setPlayPauseIcon();
    addAction( playPauseAct );
    m_topBar->addSeparator();
    QAction *eraseDrawingAct = collection->action( "presentation_erase_drawings" );
    eraseDrawingAct->setEnabled( true );
    connect(eraseDrawingAct, &QAction::triggered, this, &PresentationWidget::clearDrawings);
    m_topBar->addAction( eraseDrawingAct );
    addAction( eraseDrawingAct );

    foreach(QAction *action, drawingToolActions->actions())
    {
        action->setEnabled( true );
        m_topBar->addAction( action );
        addAction( action );
    }
    connect( drawingToolActions, &DrawingToolActions::changeEngine, this, &PresentationWidget::slotChangeDrawingToolEngine );
    connect( drawingToolActions, &DrawingToolActions::actionsRecreated, this, &PresentationWidget::slotAddDrawingToolActions );

    QDesktopWidget *desktop = QApplication::desktop();
    if ( desktop->numScreens() > 1 )
    {
        m_topBar->addSeparator();
        m_screenSelect = new KSelectAction( QIcon::fromTheme( "video-display" ), i18n( "Switch Screen" ), m_topBar );
        m_screenSelect->setToolBarMode( KSelectAction::MenuMode );
        m_screenSelect->setToolButtonPopupMode( QToolButton::InstantPopup );
        m_topBar->addAction( m_screenSelect );
        const int screenCount = desktop->numScreens();
        for ( int i = 0; i < screenCount; ++i )
        {
            QAction *act = m_screenSelect->addAction( i18nc( "%1 is the screen number (0, 1, ...)", "Screen %1", i ) );
            act->setData( qVariantFromValue( i ) );
        }
    }
    QWidget *spacer = new QWidget( m_topBar );
    spacer->setSizePolicy( QSizePolicy::Expanding, QSizePolicy::MinimumExpanding );
    m_topBar->addWidget( spacer );
    m_topBar->addAction( QIcon::fromTheme( "application-exit" ), i18n( "Exit Presentation Mode" ), this, SLOT(close()) );
    m_topBar->setAutoFillBackground( true );
    showTopBar( false );
    // change topbar background color
    QPalette p = m_topBar->palette();
    p.setColor( QPalette::Active, QPalette::Button, Qt::gray );
    p.setColor( QPalette::Active, QPalette::Background, Qt::darkGray );
    m_topBar->setPalette( p );

    // misc stuff
    setMouseTracking( true );
    setContextMenuPolicy( Qt::PreventContextMenu );
    m_transitionTimer = new QTimer( this );
    m_transitionTimer->setSingleShot( true );
    connect(m_transitionTimer, &QTimer::timeout, this, &PresentationWidget::slotTransitionStep);
    m_overlayHideTimer = new QTimer( this );
    m_overlayHideTimer->setSingleShot( true );
    connect(m_overlayHideTimer, &QTimer::timeout, this, &PresentationWidget::slotHideOverlay);
    m_nextPageTimer = new QTimer( this ); 
    m_nextPageTimer->setSingleShot( true );
    connect(m_nextPageTimer, &QTimer::timeout, this, &PresentationWidget::slotNextPage);

    connect(m_document, &Okular::Document::processMovieAction, this, &PresentationWidget::slotProcessMovieAction);
    connect(m_document, &Okular::Document::processRenditionAction, this, &PresentationWidget::slotProcessRenditionAction);

    // handle cursor appearance as specified in configuration
    if ( Okular::Settings::slidesCursor() == Okular::Settings::EnumSlidesCursor::HiddenDelay )
    {
        KCursor::setAutoHideCursor( this, true );
        KCursor::setHideCursorDelay( 3000 );
    }
    else if ( Okular::Settings::slidesCursor() == Okular::Settings::EnumSlidesCursor::Hidden )
    {
        setCursor( QCursor( Qt::BlankCursor ) );
    }

    setupActions();

    // inhibit power management
    inhibitPowerManagement();

    show();

    QTimer::singleShot( 0, this, SLOT(slotDelayedEvents()) );

    // setFocus() so KCursor::setAutoHideCursor() goes into effect if it's enabled
    setFocus( Qt::OtherFocusReason );
}

PresentationWidget::~PresentationWidget()
{
    // allow power management saver again
    allowPowerManagement();

    // stop the audio playbacks
    Okular::AudioPlayer::instance()->stopPlaybacks();

    // remove our highlights
    if ( m_searchBar )
    {
        m_document->resetSearch( PRESENTATION_SEARCH_ID );
    }

    // remove this widget from document observer
    m_document->removeObserver( this );

    foreach( QAction *action, m_topBar->actions() )
    {
        action->setChecked( false );
        action->setEnabled( false );
    }

    delete m_drawingEngine;

    // delete frames
    QVector< PresentationFrame * >::iterator fIt = m_frames.begin(), fEnd = m_frames.end();
    for ( ; fIt != fEnd; ++fIt )
        delete *fIt;
}


void PresentationWidget::notifySetup( const QVector< Okular::Page * > & pageSet, int setupFlags )
{
    // same document, nothing to change - here we assume the document sets up
    // us with the whole document set as first notifySetup()
    if ( !( setupFlags & Okular::DocumentObserver::DocumentChanged ) )
        return;

    // delete previous frames (if any (shouldn't be))
    QVector< PresentationFrame * >::iterator fIt = m_frames.begin(), fEnd = m_frames.end();
    for ( ; fIt != fEnd; ++fIt )
        delete *fIt;
    if ( !m_frames.isEmpty() )
        qCWarning(OkularUiDebug) << "Frames setup changed while a Presentation is in progress.";
    m_frames.clear();

    // create the new frames
    QVector< Okular::Page * >::const_iterator setIt = pageSet.begin(), setEnd = pageSet.end();
    float screenRatio = (float)m_height / (float)m_width;
    for ( ; setIt != setEnd; ++setIt )
    {
        PresentationFrame * frame = new PresentationFrame();
        frame->page = *setIt;
        const QLinkedList< Okular::Annotation * > annotations = (*setIt)->annotations();
        QLinkedList< Okular::Annotation * >::const_iterator aIt = annotations.begin(), aEnd = annotations.end();
        for ( ; aIt != aEnd; ++aIt )
        {
            Okular::Annotation * a = *aIt;
            if ( a->subType() == Okular::Annotation::AMovie )
            {
                Okular::MovieAnnotation * movieAnn = static_cast< Okular::MovieAnnotation * >( a );
                VideoWidget * vw = new VideoWidget( movieAnn, movieAnn->movie(), m_document, this );
                frame->videoWidgets.insert( movieAnn->movie(), vw );
                vw->pageInitialized();
            }
            else if ( a->subType() == Okular::Annotation::ARichMedia )
            {
                Okular::RichMediaAnnotation * richMediaAnn = static_cast< Okular::RichMediaAnnotation * >( a );
                if ( richMediaAnn->movie() ) {
                    VideoWidget * vw = new VideoWidget( richMediaAnn, richMediaAnn->movie(), m_document, this );
                    frame->videoWidgets.insert( richMediaAnn->movie(), vw );
                    vw->pageInitialized();
                }
            }
            else if ( a->subType() == Okular::Annotation::AScreen )
            {
                const Okular::ScreenAnnotation * screenAnn = static_cast< Okular::ScreenAnnotation * >( a );
                Okular::Movie *movie = GuiUtils::renditionMovieFromScreenAnnotation( screenAnn );
                if ( movie )
                {
                    VideoWidget * vw = new VideoWidget( screenAnn, movie, m_document, this );
                    frame->videoWidgets.insert( movie, vw );
                    vw->pageInitialized();
                }
            }
        }
        frame->recalcGeometry( m_width, m_height, screenRatio );
        // add the frame to the vector
        m_frames.push_back( frame );
    }

    // get metadata from the document
    m_metaStrings.clear();
    const Okular::DocumentInfo info = m_document->documentInfo( QSet<Okular::DocumentInfo::Key>() << Okular::DocumentInfo::Title << Okular::DocumentInfo::Author );
    if ( !info.get( Okular::DocumentInfo::Title ).isNull() )
        m_metaStrings += i18n( "Title: %1", info.get( Okular::DocumentInfo::Title ) );
    if ( !info.get( Okular::DocumentInfo::Author ).isNull() )
        m_metaStrings += i18n( "Author: %1", info.get( Okular::DocumentInfo::Author ) );
    m_metaStrings += i18n( "Pages: %1", m_document->pages() );
    m_metaStrings += i18n( "Click to begin" );

    m_isSetup = true;
}

void PresentationWidget::notifyViewportChanged( bool /*smoothMove*/ )
{
    // display the current page
    changePage( m_document->viewport().pageNumber );

    // auto advance to the next page if set
    startAutoChangeTimer();
}

void PresentationWidget::notifyPageChanged( int pageNumber, int changedFlags )
{
    // if we are blocking the notifications, do nothing
    if ( m_blockNotifications )
        return;

    // check if it's the last requested pixmap. if so update the widget.
    if ( (changedFlags & ( DocumentObserver::Pixmap | DocumentObserver::Annotations | DocumentObserver::Highlights ) ) && pageNumber == m_frameIndex )
        generatePage( changedFlags & ( DocumentObserver::Annotations | DocumentObserver::Highlights ) );
}

void PresentationWidget::notifyCurrentPageChanged( int previousPage, int currentPage )
{
    if ( previousPage != -1 )
    {
        // stop video playback
        Q_FOREACH ( VideoWidget *vw, m_frames[ previousPage ]->videoWidgets )
        {
            vw->stop();
            vw->pageLeft();
        }

        // stop audio playback, if any
        Okular::AudioPlayer::instance()->stopPlaybacks();

        // perform the page closing action, if any
        if ( m_document->page( previousPage )->pageAction( Okular::Page::Closing ) )
            m_document->processAction( m_document->page( previousPage )->pageAction( Okular::Page::Closing ) );

        // perform the additional actions of the page's annotations, if any
        Q_FOREACH ( const Okular::Annotation *annotation, m_document->page( previousPage )->annotations() )
        {
            Okular::Action *action = 0;

            if ( annotation->subType() == Okular::Annotation::AScreen )
                action = static_cast<const Okular::ScreenAnnotation*>( annotation )->additionalAction( Okular::Annotation::PageClosing );
            else if ( annotation->subType() == Okular::Annotation::AWidget )
                action = static_cast<const Okular::WidgetAnnotation*>( annotation )->additionalAction( Okular::Annotation::PageClosing );

            if ( action )
                m_document->processAction( action );
        }
    }

    if ( currentPage != -1 )
    {
        m_frameIndex = currentPage;

        // check if pixmap exists or else request it
        PresentationFrame * frame = m_frames[ m_frameIndex ];
        int pixW = frame->geometry.width();
        int pixH = frame->geometry.height();

        bool signalsBlocked = m_pagesEdit->signalsBlocked();
        m_pagesEdit->blockSignals( true );
        m_pagesEdit->setText( QString::number( m_frameIndex + 1 ) );
        m_pagesEdit->blockSignals( signalsBlocked );

        // if pixmap not inside the Okular::Page we request it and wait for
        // notifyPixmapChanged call or else we can proceed to pixmap generation
        if ( !frame->page->hasPixmap( this, pixW, pixH ) )
        {
            requestPixmaps();
        }
        else
        {
            // make the background pixmap
            generatePage();
        }

        // perform the page opening action, if any
        if ( m_document->page( m_frameIndex )->pageAction( Okular::Page::Opening ) )
            m_document->processAction( m_document->page( m_frameIndex )->pageAction( Okular::Page::Opening ) );

        // perform the additional actions of the page's annotations, if any
        Q_FOREACH ( const Okular::Annotation *annotation, m_document->page( m_frameIndex )->annotations() )
        {
            Okular::Action *action = 0;

            if ( annotation->subType() == Okular::Annotation::AScreen )
                action = static_cast<const Okular::ScreenAnnotation*>( annotation )->additionalAction( Okular::Annotation::PageOpening );
            else if ( annotation->subType() == Okular::Annotation::AWidget )
                action = static_cast<const Okular::WidgetAnnotation*>( annotation )->additionalAction( Okular::Annotation::PageOpening );

            if ( action )
                m_document->processAction( action );
        }

        // start autoplay video playback
        Q_FOREACH ( VideoWidget *vw, m_frames[ m_frameIndex ]->videoWidgets )
            vw->pageEntered();
    }
}

bool PresentationWidget::canUnloadPixmap( int pageNumber ) const
{
    if ( Okular::SettingsCore::memoryLevel() == Okular::SettingsCore::EnumMemoryLevel::Low ||
         Okular::SettingsCore::memoryLevel() == Okular::SettingsCore::EnumMemoryLevel::Normal )
    {
        // can unload all pixmaps except for the currently visible one
        return pageNumber != m_frameIndex;
    }
    else
    {
        // can unload all pixmaps except for the currently visible one, previous and next
        return qAbs(pageNumber - m_frameIndex) <= 1;
    }
}

void PresentationWidget::setupActions()
{
    addAction( m_ac->action( "first_page" ) );
    addAction( m_ac->action( "last_page" ) );
    addAction( m_ac->action( KStandardAction::name( KStandardAction::Prior ) ) );
    addAction( m_ac->action( KStandardAction::name( KStandardAction::Next ) ) );
    addAction( m_ac->action( KStandardAction::name( KStandardAction::DocumentBack ) ) );
    addAction( m_ac->action( KStandardAction::name( KStandardAction::DocumentForward ) ) );

    QAction *action = m_ac->action( "switch_blackscreen_mode" );
    connect(action, &QAction::toggled, this, &PresentationWidget::toggleBlackScreenMode);
    action->setEnabled( true );
    addAction( action );
}

void PresentationWidget::setPlayPauseIcon()
{
    QAction *playPauseAction = m_ac->action( "presentation_play_pause" );
    if ( m_advanceSlides )
    {
       playPauseAction->setIcon( QIcon::fromTheme( "media-playback-pause" ) );
       playPauseAction->setToolTip( i18nc( "For Presentation", "Pause" ) );
    }
    else
    {
       playPauseAction->setIcon( QIcon::fromTheme( "media-playback-start" ) );
       playPauseAction->setToolTip( i18nc( "For Presentation", "Play" ) );
    }
}

// <widget events>
bool PresentationWidget::event( QEvent * e )
{
    if ( e->type() == QEvent::ToolTip )
    {
        QHelpEvent * he = (QHelpEvent*)e;

        QRect r;
        const Okular::Action * link = getLink( he->x(), he->y(), &r );

        if ( link )
        {
            QString tip = link->actionTip();
            if ( !tip.isEmpty() )
                QToolTip::showText( he->globalPos(), tip, this, r );
        }
        e->accept();
        return true;
    }
    else
        // do not stop the event
        return QWidget::event( e );
}

void PresentationWidget::keyPressEvent( QKeyEvent * e )
{
    if ( !m_isSetup )
        return;

    switch ( e->key() )
    {
        case Qt::Key_Left:
        case Qt::Key_Backspace:
        case Qt::Key_PageUp:
        case Qt::Key_Up:
            slotPrevPage();
            break;
        case Qt::Key_Right:
        case Qt::Key_Space:
        case Qt::Key_PageDown:
        case Qt::Key_Down:
            slotNextPage();
            break;
        case Qt::Key_Home:
            slotFirstPage();
            break;
        case Qt::Key_End:
            slotLastPage();
            break;
        case Qt::Key_Escape:
            if ( !m_topBar->isHidden() )
                showTopBar( false );
            else
                close();
            break;
    }
}

void PresentationWidget::wheelEvent( QWheelEvent * e )
{
    if ( !m_isSetup )
        return;

    // performance note: don't remove the clipping
    int div = e->delta() / 120;
    if ( div > 0 )
    {
        if ( div > 3 )
            div = 3;
        while ( div-- )
            slotPrevPage();
    }
    else if ( div < 0 )
    {
        if ( div < -3 )
            div = -3;
        while ( div++ )
            slotNextPage();
    }
}

void PresentationWidget::mousePressEvent( QMouseEvent * e )
{
    if ( !m_isSetup )
        return;

    if ( m_drawingEngine )
    {
        QRect r = routeMouseDrawingEvent( e );
        if ( r.isValid() )
        {
            m_drawingRect |= r.translated( m_frames[ m_frameIndex ]->geometry.topLeft() );
            update( m_drawingRect );
        }
        return;
    }

    // pressing left button
    if ( e->button() == Qt::LeftButton )
    {
        // if pressing on a link, skip other checks
        if ( ( m_pressedLink = getLink( e->x(), e->y() ) ) )
            return;

        const Okular::Annotation *annotation = getAnnotation( e->x(), e->y() );
        if ( annotation )
        {
            if ( annotation->subType() == Okular::Annotation::AMovie )
            {
                const Okular::MovieAnnotation *movieAnnotation = static_cast<const Okular::MovieAnnotation*>( annotation );

                VideoWidget *vw = m_frames[ m_frameIndex ]->videoWidgets.value( movieAnnotation->movie() );
                vw->show();
                vw->play();
                return;
            }
            else if ( annotation->subType() == Okular::Annotation::ARichMedia )
            {
                const Okular::RichMediaAnnotation *richMediaAnnotation = static_cast<const Okular::RichMediaAnnotation*>( annotation );

                VideoWidget *vw = m_frames[ m_frameIndex ]->videoWidgets.value( richMediaAnnotation->movie() );
                vw->show();
                vw->play();
                return;
            }
            else if ( annotation->subType() == Okular::Annotation::AScreen )
            {
                m_document->processAction( static_cast<const Okular::ScreenAnnotation*>( annotation )->action() );
                return;
            }
        }

        // handle clicking on top-right overlay
        if ( !( Okular::Settings::slidesCursor() == Okular::Settings::EnumSlidesCursor::Hidden ) &&
             m_overlayGeometry.contains( e->pos() ) )
        {
            overlayClick( e->pos() );
            return;
        }

        // if no other actions, go to next page
        slotNextPage();
    }
    // pressing right button
    else if ( e->button() == Qt::RightButton )
        slotPrevPage();
}

void PresentationWidget::mouseReleaseEvent( QMouseEvent * e )
{
    if ( m_drawingEngine )
    {
<<<<<<< HEAD
        QRect r = routeMouseDrawingEvent( e );
        (void)r;
        if ( m_drawingEngine->creationCompleted() )
        {
            // add drawing to current page
            m_frames[ m_frameIndex ]->drawings << m_drawingEngine->endSmoothPath();

            // manually disable and re-enable the pencil mode, so we can do
            // cleaning of the actual drawer and create a new one just after
            // that - that gives continuous drawing
            slotChangeDrawingToolEngine( QDomElement() );
            slotChangeDrawingToolEngine( m_currentDrawingToolElement );
            // schedule repaint
            update();
        }
=======
        routeMouseDrawingEvent( e );
>>>>>>> 98ac9413
        return;
    }

    // if releasing on the same link we pressed over, execute it
    if ( m_pressedLink && e->button() == Qt::LeftButton )
    {
        const Okular::Action * link = getLink( e->x(), e->y() );
        if ( link == m_pressedLink )
            m_document->processAction( link );
        m_pressedLink = 0;
    }
}

void PresentationWidget::mouseMoveEvent( QMouseEvent * e )
{
    // safety check
    if ( !m_isSetup )
        return;

    // update cursor and tooltip if hovering a link
    if ( !m_drawingEngine && Okular::Settings::slidesCursor() != Okular::Settings::EnumSlidesCursor::Hidden )
        testCursorOnLink( e->x(), e->y() );

    if ( !m_topBar->isHidden() )
    {
        // hide a shown bar when exiting the area
        if ( e->y() > ( m_topBar->height() + 1 ) )
        {
            showTopBar( false );
            setFocus( Qt::OtherFocusReason );
        }
    }
    else
    {
        if ( m_drawingEngine && e->buttons() != Qt::NoButton )
        {
            QRect r = routeMouseDrawingEvent( e );
            if ( r.isValid() )
            {
                m_drawingRect |= r.translated( m_frames[ m_frameIndex ]->geometry.topLeft() );
                update( m_drawingRect );
            }
        }
        else
        {
            // show the bar if reaching top 2 pixels
            if ( e->y() <= 1 )
                showTopBar( true );
            // handle "dragging the wheel" if clicking on its geometry
            else if ( ( QApplication::mouseButtons() & Qt::LeftButton ) && m_overlayGeometry.contains( e->pos() ) )
                overlayClick( e->pos() );
        }
    }
}

void PresentationWidget::paintEvent( QPaintEvent * pe )
{
    if ( m_inBlackScreenMode )
    {
        QPainter painter( this );
        painter.fillRect( pe->rect(), Qt::black );
        return;
    }

    if ( !m_isSetup )
    {
        m_width = width();
        m_height = height();

        connect(m_document, &Okular::Document::linkFind, this, &PresentationWidget::slotFind);

        // register this observer in document. events will come immediately
        m_document->addObserver( this );

        // show summary if requested
        if ( Okular::Settings::slidesShowSummary() )
            generatePage();
    }

    // check painting rect consistancy
    QRect r = pe->rect().intersect( QRect( QPoint( 0, 0 ), geometry().size() ) );
    if ( r.isNull() )
        return;

    if ( m_lastRenderedPixmap.isNull() )
    {
        QPainter painter( this );
        painter.fillRect( pe->rect(), Okular::Settings::slidesBackgroundColor() );
        return;
    }

    // blit the pixmap to the screen
    QVector<QRect> allRects = pe->region().rects();
    uint numRects = allRects.count();
    QPainter painter( this );
    for ( uint i = 0; i < numRects; i++ )
    {
        const QRect & r = allRects[i];
        if ( !r.isValid() )
            continue;
#ifdef ENABLE_PROGRESS_OVERLAY
        if ( Okular::Settings::slidesShowProgress() && r.intersects( m_overlayGeometry ) )
        {
            // backbuffer the overlay operation
            QPixmap backPixmap( r.size() );
            QPainter pixPainter( &backPixmap );

            // first draw the background on the backbuffer
            pixPainter.drawPixmap( QPoint(0,0), m_lastRenderedPixmap, r );

            // then blend the overlay (a piece of) over the background
            QRect ovr = m_overlayGeometry.intersect( r );
            pixPainter.drawPixmap( ovr.left() - r.left(), ovr.top() - r.top(),
                m_lastRenderedOverlay, ovr.left() - m_overlayGeometry.left(),
                ovr.top() - m_overlayGeometry.top(), ovr.width(), ovr.height() );

            // finally blit the pixmap to the screen
            pixPainter.end();
            painter.drawPixmap( r.topLeft(), backPixmap, backPixmap.rect() );
        } else
#endif
        // copy the rendered pixmap to the screen
        painter.drawPixmap( r.topLeft(), m_lastRenderedPixmap, r );
    }

    // paint drawings
    if ( m_frameIndex != -1 )
    {
        painter.save();

        const QRect & geom = m_frames[ m_frameIndex ]->geometry;

        QPixmap pm( geom.size() );
        pm.fill( Qt::transparent );
        QPainter pmPainter( &pm );

        pmPainter.setRenderHints( QPainter::Antialiasing );
        foreach ( const SmoothPath &drawing, m_frames[ m_frameIndex ]->drawings )
            drawing.paint( &pmPainter, geom.width(), geom.height() );

        if ( m_drawingEngine && m_drawingRect.intersects( pe->rect() ) )
            m_drawingEngine->paint( &pmPainter, geom.width(), geom.height(), m_drawingRect.intersect( pe->rect() ) );

        painter.setRenderHints( QPainter::Antialiasing );
        painter.drawPixmap( geom.topLeft() , pm );

        painter.restore();
    }
    painter.end();
}

void PresentationWidget::resizeEvent( QResizeEvent *re )
{
    // qCDebug(OkularUiDebug) << re->oldSize() << "=>" << re->size();
    if ( re->oldSize() == QSize( -1, -1 ) )
        return;

    m_screen = QApplication::desktop()->screenNumber( this );

    applyNewScreenSize( re->oldSize() );
}

void PresentationWidget::leaveEvent( QEvent * e )
{
    Q_UNUSED( e )

    if ( !m_topBar->isHidden() )
    {
        showTopBar( false );
    }
}
// </widget events>

const void * PresentationWidget::getObjectRect( Okular::ObjectRect::ObjectType type, int x, int y, QRect * geometry ) const
{
    // no links on invalid pages
    if ( geometry && !geometry->isNull() )
        geometry->setRect( 0, 0, 0, 0 );
    if ( m_frameIndex < 0 || m_frameIndex >= (int)m_frames.size() )
        return 0;

    // get frame, page and geometry
    const PresentationFrame * frame = m_frames[ m_frameIndex ];
    const Okular::Page * page = frame->page;
    const QRect & frameGeometry = frame->geometry;

    // compute normalized x and y
    double nx = (double)(x - frameGeometry.left()) / (double)frameGeometry.width();
    double ny = (double)(y - frameGeometry.top()) / (double)frameGeometry.height();

    // no links outside the pages
    if ( nx < 0 || nx > 1 || ny < 0 || ny > 1 )
        return 0;

    // check if 1) there is an object and 2) it's a link
    const QRect d = QApplication::desktop()->screenGeometry( m_screen );
    const Okular::ObjectRect * object = page->objectRect( type, nx, ny, d.width(), d.height() );
    if ( !object )
        return 0;

    // compute link geometry if destination rect present
    if ( geometry )
    {
        *geometry = object->boundingRect( frameGeometry.width(), frameGeometry.height() );
        geometry->translate( frameGeometry.left(), frameGeometry.top() );
    }

    // return the link pointer
    return object->object();
}

const Okular::Action * PresentationWidget::getLink( int x, int y, QRect * geometry ) const
{
    return reinterpret_cast<const Okular::Action*>( getObjectRect( Okular::ObjectRect::Action, x, y, geometry ) );
}

const Okular::Annotation * PresentationWidget::getAnnotation( int x, int y, QRect * geometry ) const
{
    return reinterpret_cast<const Okular::Annotation*>( getObjectRect( Okular::ObjectRect::OAnnotation, x, y, geometry ) );
}

void PresentationWidget::testCursorOnLink( int x, int y )
{
    const Okular::Action * link = getLink( x, y, 0 );
    const Okular::Annotation *annotation = getAnnotation( x, y, 0 );

    const bool needsHandCursor = ( ( link != 0 ) ||
                                 ( ( annotation != 0 ) && ( annotation->subType() == Okular::Annotation::AMovie ) ) ||
                                 ( ( annotation != 0 ) && ( annotation->subType() == Okular::Annotation::ARichMedia ) ) ||
                                 ( ( annotation != 0 ) && ( annotation->subType() == Okular::Annotation::AScreen ) && ( GuiUtils::renditionMovieFromScreenAnnotation( static_cast< const Okular::ScreenAnnotation * >( annotation ) ) != 0 ) ) );

    // only react on changes (in/out from a link)
    if ( ( needsHandCursor && !m_handCursor ) || ( !needsHandCursor && m_handCursor ) )
    {
        // change cursor shape
        m_handCursor = needsHandCursor;
        setCursor( QCursor( m_handCursor ? Qt::PointingHandCursor : Qt::ArrowCursor ) );
    }
}

void PresentationWidget::overlayClick( const QPoint & position )
{
    // clicking the progress indicator
    int xPos = position.x() - m_overlayGeometry.x() - m_overlayGeometry.width() / 2,
        yPos = m_overlayGeometry.height() / 2 - position.y();
    if ( !xPos && !yPos )
        return;

    // compute angle relative to indicator (note coord transformation)
    float angle = 0.5 + 0.5 * atan2( (double)-xPos, (double)-yPos ) / M_PI;
    int pageIndex = (int)( angle * ( m_frames.count() - 1 ) + 0.5 );

    // go to selected page
    changePage( pageIndex );
}

void PresentationWidget::changePage( int newPage )
{
    if ( m_showSummaryView ) {
        m_showSummaryView = false;
        m_frameIndex = -1;
        return;
    }

    if ( m_frameIndex == newPage )
        return;

    // switch to newPage
    m_document->setViewportPage( newPage, this );

    if ( (Okular::Settings::slidesShowSummary() && !m_showSummaryView) || m_frameIndex == -1 )
        notifyCurrentPageChanged( -1, newPage );
}

void PresentationWidget::generatePage( bool disableTransition )
{
    if ( m_lastRenderedPixmap.isNull() )
    {
        m_lastRenderedPixmap = QPixmap( m_width, m_height );
        m_previousPagePixmap = QPixmap();
    }
    else
    {
        m_previousPagePixmap = m_lastRenderedPixmap;
    }

    // opens the painter over the pixmap
    QPainter pixmapPainter;
    pixmapPainter.begin( &m_lastRenderedPixmap );
    // generate welcome page
    if ( m_frameIndex == -1 )
        generateIntroPage( pixmapPainter );
    // generate a normal pixmap with extended margin filling
    if ( m_frameIndex >= 0 && m_frameIndex < (int)m_document->pages() )
        generateContentsPage( m_frameIndex, pixmapPainter );
    pixmapPainter.end();

    // generate the top-right corner overlay
#ifdef ENABLE_PROGRESS_OVERLAY
    if ( Okular::Settings::slidesShowProgress() && m_frameIndex != -1 )
        generateOverlay();
#endif

    // start transition on pages that have one
    if ( !disableTransition && Okular::Settings::slidesTransitionsEnabled() )
    {
        const Okular::PageTransition * transition = m_frameIndex != -1 ?
            m_frames[ m_frameIndex ]->page->transition() : 0;
        if ( transition )
            initTransition( transition );
        else {
            Okular::PageTransition trans = defaultTransition();
            initTransition( &trans );
        }
    }
    else
    {
        Okular::PageTransition trans = defaultTransition( Okular::Settings::EnumSlidesTransition::Replace );
        initTransition( &trans );
    }

    // update cursor + tooltip
    if ( !m_drawingEngine && Okular::Settings::slidesCursor() != Okular::Settings::EnumSlidesCursor::Hidden )
    {
        QPoint p = mapFromGlobal( QCursor::pos() );
        testCursorOnLink( p.x(), p.y() );
    }
}

void PresentationWidget::generateIntroPage( QPainter & p )
{
    // use a vertical gray gradient background
    int blend1 = m_height / 10,
        blend2 = 9 * m_height / 10;
    int baseTint = QColor(Qt::gray).red();
    for ( int i = 0; i < m_height; i++ )
    {
        int k = baseTint;
        if ( i < blend1 )
            k -= (int)( baseTint * (i-blend1)*(i-blend1) / (float)(blend1 * blend1) );
        if ( i > blend2 )
            k += (int)( (255-baseTint) * (i-blend2)*(i-blend2) / (float)(blend1 * blend1) );
        p.fillRect( 0, i, m_width, 1, QColor( k, k, k ) );
    }

    // draw okular logo in the four corners
    QPixmap logo = DesktopIcon( "okular", 64 );
    if ( !logo.isNull() )
    {
        p.drawPixmap( 5, 5, logo );
        p.drawPixmap( m_width - 5 - logo.width(), 5, logo );
        p.drawPixmap( m_width - 5 - logo.width(), m_height - 5 - logo.height(), logo );
        p.drawPixmap( 5, m_height - 5 - logo.height(), logo );
    }

    // draw metadata text (the last line is 'click to begin')
    int strNum = m_metaStrings.count(),
        strHeight = m_height / ( strNum + 4 ),
        fontHeight = 2 * strHeight / 3;
    QFont font( p.font() );
    font.setPixelSize( fontHeight );
    QFontMetrics metrics( font );
    for ( int i = 0; i < strNum; i++ )
    {
        // set a font to fit text width
        float wScale = (float)metrics.boundingRect( m_metaStrings[i] ).width() / (float)m_width;
        QFont f( font );
        if ( wScale > 1.0 )
            f.setPixelSize( (int)( (float)fontHeight / (float)wScale ) );
        p.setFont( f );

        // text shadow
        p.setPen( Qt::darkGray );
        p.drawText( 2, m_height / 4 + strHeight * i + 2, m_width, strHeight,
                    Qt::AlignHCenter | Qt::AlignVCenter, m_metaStrings[i] );
        // text body
        p.setPen( 128 + (127 * i) / strNum );
        p.drawText( 0, m_height / 4 + strHeight * i, m_width, strHeight,
                    Qt::AlignHCenter | Qt::AlignVCenter, m_metaStrings[i] );
    }
}

void PresentationWidget::generateContentsPage( int pageNum, QPainter & p )
{
    PresentationFrame * frame = m_frames[ pageNum ];

    // translate painter and contents rect
    QRect geom( frame->geometry );
    p.translate( geom.left(), geom.top() );
    geom.translate( -geom.left(), -geom.top() );

    // draw the page using the shared PagePainter class
    int flags = PagePainter::Accessibility | PagePainter::Highlights | PagePainter::Annotations;
    PagePainter::paintPageOnPainter( &p, frame->page, this, flags,
                                     geom.width(), geom.height(), geom );

    // restore painter
    p.translate( -frame->geometry.left(), -frame->geometry.top() );

    // fill unpainted areas with background color
    QRegion unpainted( QRect( 0, 0, m_width, m_height ) );
    QVector<QRect> rects = unpainted.subtract( frame->geometry ).rects();
    for ( int i = 0; i < rects.count(); i++ )
    {
        const QRect & r = rects[i];
        p.fillRect( r, Okular::Settings::slidesBackgroundColor() );
    }
}

// from Arthur - Qt4 - (is defined elsewhere as 'qt_div_255' to not break final compilation)
inline int qt_div255(int x) { return (x + (x>>8) + 0x80) >> 8; }
void PresentationWidget::generateOverlay()
{
#ifdef ENABLE_PROGRESS_OVERLAY
    // calculate overlay geometry and resize pixmap if needed
    int side = m_width / 16;
    m_overlayGeometry.setRect( m_width - side - 4, 4, side, side );

    // note: to get a sort of antialiasing, we render the pixmap double sized
    // and the resulting image is smoothly scaled down. So here we open a
    // painter on the double sized pixmap.
    side *= 2;
    QPixmap doublePixmap( side, side );
    doublePixmap.fill( Qt::black );
    QPainter pixmapPainter( &doublePixmap );
    pixmapPainter.setRenderHints( QPainter::Antialiasing );

    // draw PIE SLICES in blue levels (the levels will then be the alpha component)
    int pages = m_document->pages();
    if ( pages > 28 )
    {   // draw continuous slices
        int degrees = (int)( 360 * (float)(m_frameIndex + 1) / (float)pages );
        pixmapPainter.setPen( 0x05 );
        pixmapPainter.setBrush( QColor( 0x40 ) );
        pixmapPainter.drawPie( 2, 2, side - 4, side - 4, 90*16, (360-degrees)*16 );
        pixmapPainter.setPen( 0x40 );
        pixmapPainter.setBrush( QColor( 0xF0 ) );
        pixmapPainter.drawPie( 2, 2, side - 4, side - 4, 90*16, -degrees*16 );
    }
    else
    {   // draw discrete slices
        float oldCoord = -90;
        for ( int i = 0; i < pages; i++ )
        {
            float newCoord = -90 + 360 * (float)(i + 1) / (float)pages;
            pixmapPainter.setPen( i <= m_frameIndex ? 0x40 : 0x05 );
            pixmapPainter.setBrush( QColor( i <= m_frameIndex ? 0xF0 : 0x40 ) );
            pixmapPainter.drawPie( 2, 2, side - 4, side - 4,
                                   (int)( -16*(oldCoord + 1) ), (int)( -16*(newCoord - (oldCoord + 2)) ) );
            oldCoord = newCoord;
        }
    }
    int circleOut = side / 4;
    pixmapPainter.setPen( Qt::black );
    pixmapPainter.setBrush( Qt::black );
    pixmapPainter.drawEllipse( circleOut, circleOut, side - 2*circleOut, side - 2*circleOut );

    // draw TEXT using maximum opacity
    QFont f( pixmapPainter.font() );
    f.setPixelSize( side / 4 );
    pixmapPainter.setFont( f );
    pixmapPainter.setPen( 0xFF );
    // use a little offset to prettify output
    pixmapPainter.drawText( 2, 2, side, side, Qt::AlignCenter, QString::number( m_frameIndex + 1 ) );

    // end drawing pixmap and halve image
    pixmapPainter.end();
    QImage image( doublePixmap.toImage().scaled( side / 2, side / 2, Qt::IgnoreAspectRatio, Qt::SmoothTransformation ) );
    image = image.convertToFormat( QImage::Format_ARGB32 );

    // draw circular shadow using the same technique
    doublePixmap.fill( Qt::black );
    pixmapPainter.begin( &doublePixmap );
    pixmapPainter.setPen( 0x40 );
    pixmapPainter.setBrush( QColor( 0x80 ) );
    pixmapPainter.drawEllipse( 0, 0, side, side );
    pixmapPainter.end();
    QImage shadow( doublePixmap.toImage().scaled( side / 2, side / 2, Qt::IgnoreAspectRatio, Qt::SmoothTransformation ) );

    // generate a 2 colors pixmap using mixing shadow (made with highlight color)
    // and image (made with highlightedText color)
    QPalette pal = palette();
    QColor color = pal.color( QPalette::Active, QPalette::HighlightedText );
    int red = color.red(), green = color.green(), blue = color.blue();
    color = pal.color( QPalette::Active, QPalette::Highlight );
    int sRed = color.red(), sGreen = color.green(), sBlue = color.blue();
    // pointers
    unsigned int * data = (unsigned int *)image.bits(),
                 * shadowData = (unsigned int *)shadow.bits(),
                 pixels = image.width() * image.height();
    // cache data (reduce computation time to 26%!)
    int c1 = -1, c2 = -1, cR = 0, cG = 0, cB = 0, cA = 0;
    // foreach pixel
    for( unsigned int i = 0; i < pixels; ++i )
    {
        // alpha for shadow and image
        int shadowAlpha = shadowData[i] & 0xFF,
            srcAlpha = data[i] & 0xFF;
        // cache values
        if ( srcAlpha != c1 || shadowAlpha != c2 )
        {
            c1 = srcAlpha;
            c2 = shadowAlpha;
            // fuse color components and alpha value of image over shadow
            data[i] = qRgba(
                cR = qt_div255( srcAlpha * red   + (255 - srcAlpha) * sRed ),
                cG = qt_div255( srcAlpha * green + (255 - srcAlpha) * sGreen ),
                cB = qt_div255( srcAlpha * blue  + (255 - srcAlpha) * sBlue ),
                cA = qt_div255( srcAlpha * srcAlpha + (255 - srcAlpha) * shadowAlpha )
            );
        }
        else
            data[i] = qRgba( cR, cG, cB, cA );
    }
    m_lastRenderedOverlay = QPixmap::fromImage( image );

    // start the autohide timer
    //repaint( m_overlayGeometry ); // toggle with next line
    update( m_overlayGeometry );
    m_overlayHideTimer->start( 2500 );
#endif
}


QRect PresentationWidget::routeMouseDrawingEvent( QMouseEvent * e )
{
    if ( m_frameIndex == -1 ) // Can't draw on the summary page
        return QRect();

    const QRect & geom = m_frames[ m_frameIndex ]->geometry;
    const Okular::Page * page = m_frames[ m_frameIndex ]->page;

    AnnotatorEngine::EventType eventType;
    AnnotatorEngine::Button button;

    // figure out the event type and button
    AnnotatorEngine::decodeEvent( e, &eventType, &button );

    static bool hasclicked = false;
    if ( eventType == AnnotatorEngine::Press )
        hasclicked = true;

    double nX = ( (double)e->x() - (double)geom.left() ) / (double)geom.width();
    double nY = ( (double)e->y() - (double)geom.top() ) / (double)geom.height();
    QRect ret;
    bool isInside = nX >= 0 && nX < 1 && nY >= 0 && nY < 1;

    if ( hasclicked && !isInside ) {
        // Fake a move to the last border pos
        nX = qBound(0., nX, 1.);
        nY = qBound(0., nY, 1.);
        m_drawingEngine->event( AnnotatorEngine::Move, button, nX, nY, geom.width(), geom.height(), page );

        // Fake a release in the following lines
        eventType = AnnotatorEngine::Release;
        isInside = true;
    } else if ( !hasclicked && isInside )
    {
        // we're coming from the outside, pretend we started clicking at the closest border
        if ( nX < ( 1 - nX ) && nX < nY && nX < ( 1 - nY ) )
            nX = 0;
        else if ( nY < ( 1 - nY ) && nY < nX && nY < ( 1 - nX ) )
            nY = 0;
        else if ( ( 1 - nX ) < nX && ( 1 - nX ) < nY && ( 1 - nX ) < ( 1 - nY ) )
            nX = 1;
        else
            nY = 1;

        hasclicked = true;
        eventType = AnnotatorEngine::Press;
    }

    if ( hasclicked && isInside )
    {
        ret = m_drawingEngine->event( eventType, button, nX, nY, geom.width(), geom.height(), page );
    }

    if ( eventType == AnnotatorEngine::Release )
    {
        hasclicked = false;
    }

    if ( m_drawingEngine->creationCompleted() )
    {
        // add drawing to current page
        m_frames[ m_frameIndex ]->drawings << m_drawingEngine->endSmoothPath();

        // manually disable and re-enable the pencil mode, so we can do
        // cleaning of the actual drawer and create a new one just after
        // that - that gives continuous drawing
        togglePencilMode( false );
        togglePencilMode( true );

        // schedule repaint
        update();
    }

    return ret;
}

void PresentationWidget::startAutoChangeTimer()
{
    double pageDuration = m_frameIndex >= 0 && m_frameIndex < (int)m_frames.count() ? m_frames[ m_frameIndex ]->page->duration() : -1;
    if ( m_advanceSlides || pageDuration >= 0.0 )
    {
        double secs;
        if ( pageDuration < 0.0 )
            secs = Okular::SettingsCore::slidesAdvanceTime();
        else if ( m_advanceSlides )
            secs = qMin<double>( pageDuration, Okular::SettingsCore::slidesAdvanceTime() );
        else
            secs = pageDuration;

        m_nextPageTimer->start( (int)( secs * 1000 ) );
    }
}

void PresentationWidget::recalcGeometry()
{
    QDesktopWidget *desktop = QApplication::desktop();
    const int preferenceScreen = Okular::Settings::slidesScreen();
    int screen = 0;
    if ( preferenceScreen == -2 )
    {
        screen = desktop->screenNumber( m_parentWidget );
    }
    else if ( preferenceScreen == -1 )
    {
        screen = desktop->primaryScreen();
    }
    else if ( preferenceScreen >= 0 && preferenceScreen < desktop->numScreens() )
    {
        screen = preferenceScreen;
    }
    else
    {
        screen = desktop->screenNumber( m_parentWidget );
        Okular::Settings::setSlidesScreen( -2 );
    }
    const QRect screenGeom = desktop->screenGeometry( screen );
    // qCDebug(OkularUiDebug) << screen << "=>" << screenGeom;
    m_screen = screen;
    setGeometry( screenGeom );
}

void PresentationWidget::repositionContent()
{
    const QRect ourGeom = geometry();

    m_topBar->setGeometry( 0, 0, ourGeom.width(), 32 + 10 );
}

void PresentationWidget::requestPixmaps()
{
    PresentationFrame * frame = m_frames[ m_frameIndex ];
    int pixW = frame->geometry.width();
    int pixH = frame->geometry.height();

    // operation will take long: set busy cursor
    QApplication::setOverrideCursor( QCursor( Qt::BusyCursor ) );
    // request the pixmap
    QLinkedList< Okular::PixmapRequest * > requests;
    requests.push_back( new Okular::PixmapRequest( this, m_frameIndex, pixW, pixH, PRESENTATION_PRIO, Okular::PixmapRequest::NoFeature ) );
    // restore cursor
    QApplication::restoreOverrideCursor();
    // ask for next and previous page if not in low memory usage setting
    if ( Okular::SettingsCore::memoryLevel() != Okular::SettingsCore::EnumMemoryLevel::Low )
    {
        int pagesToPreload = 1;

        // If greedy, preload everything
        if (Okular::SettingsCore::memoryLevel() == Okular::SettingsCore::EnumMemoryLevel::Greedy)
            pagesToPreload = (int)m_document->pages();

        Okular::PixmapRequest::PixmapRequestFeatures requestFeatures = Okular::PixmapRequest::Preload;
        requestFeatures |= Okular::PixmapRequest::Asynchronous;

        for( int j = 1; j <= pagesToPreload; j++ )
        {
            int tailRequest = m_frameIndex + j;
            if ( tailRequest < (int)m_document->pages() )
            {
                PresentationFrame *nextFrame = m_frames[ tailRequest ];
                pixW = nextFrame->geometry.width();
                pixH = nextFrame->geometry.height();
                if ( !nextFrame->page->hasPixmap( this, pixW, pixH ) )
                    requests.push_back( new Okular::PixmapRequest( this, tailRequest, pixW, pixH, PRESENTATION_PRELOAD_PRIO, requestFeatures ) );
            }

            int headRequest = m_frameIndex - j;
            if ( headRequest >= 0 )
            {
                PresentationFrame *prevFrame = m_frames[ headRequest ];
                pixW = prevFrame->geometry.width();
                pixH = prevFrame->geometry.height();
                if ( !prevFrame->page->hasPixmap( this, pixW, pixH ) )
                    requests.push_back( new Okular::PixmapRequest( this, headRequest, pixW, pixH, PRESENTATION_PRELOAD_PRIO, requestFeatures ) );
            }

            // stop if we've already reached both ends of the document
            if ( headRequest < 0 && tailRequest >= (int)m_document->pages() )
                break;
        }
    }
    m_document->requestPixmaps( requests );
}


void PresentationWidget::slotNextPage()
{
    int nextIndex = m_frameIndex + 1;

    // loop when configured
    if ( nextIndex == m_frames.count() && Okular::Settings::slidesLoop() )
        nextIndex = 0;

    if ( nextIndex < m_frames.count() )
    {
        // go to next page
        changePage( nextIndex );
        // auto advance to the next page if set
        startAutoChangeTimer();
    }
    else
    {
#ifdef ENABLE_PROGRESS_OVERLAY
        if ( Okular::Settings::slidesShowProgress() )
            generateOverlay();
#endif
        if ( m_transitionTimer->isActive() )
        {
            m_transitionTimer->stop();
            m_lastRenderedPixmap = m_currentPagePixmap;
            update();
        }
    }
    // we need the setFocus() call here to let KCursor::autoHide() work correctly
    setFocus();
}

void PresentationWidget::slotPrevPage()
{
    if ( m_frameIndex > 0 )
    {
        // go to previous page
        changePage( m_frameIndex - 1 );

        // auto advance to the next page if set
        startAutoChangeTimer();
    }
    else
    {
#ifdef ENABLE_PROGRESS_OVERLAY
        if ( Okular::Settings::slidesShowProgress() )
            generateOverlay();
#endif
        if ( m_transitionTimer->isActive() )
        {
            m_transitionTimer->stop();
            m_lastRenderedPixmap = m_currentPagePixmap;
            update();
        }
    }
}

void PresentationWidget::slotFirstPage()
{
    changePage( 0 );
}

void PresentationWidget::slotLastPage()
{
    changePage( (int)m_frames.count() - 1 );
}

void PresentationWidget::slotHideOverlay()
{
    QRect geom( m_overlayGeometry );
    m_overlayGeometry.setCoords( 0, 0, -1, -1 );
    update( geom );
}

void PresentationWidget::slotTransitionStep()
{
    switch( m_currentTransition.type() )
    {
        case Okular::PageTransition::Fade:
        {
            QPainter pixmapPainter;
            m_currentPixmapOpacity += 1.0 / m_transitionSteps;
            m_lastRenderedPixmap = QPixmap( m_lastRenderedPixmap.size() );
            m_lastRenderedPixmap.fill( Qt::transparent );
            pixmapPainter.begin( &m_lastRenderedPixmap );
            pixmapPainter.setCompositionMode( QPainter::CompositionMode_Source );
            pixmapPainter.setOpacity( 1 - m_currentPixmapOpacity );
            pixmapPainter.drawPixmap( 0, 0, m_previousPagePixmap );
            pixmapPainter.setOpacity( m_currentPixmapOpacity );
            pixmapPainter.drawPixmap( 0, 0, m_currentPagePixmap );
            update();
            if( m_currentPixmapOpacity >= 1 )
                return;
        } break;
        default:
        {
            if ( m_transitionRects.empty() )
            {
                // it's better to fix the transition to cover the whole screen than
                // enabling the following line that wastes cpu for nothing
                //update();
                return;
            }

            for ( int i = 0; i < m_transitionMul && !m_transitionRects.empty(); i++ )
            {
                update( m_transitionRects.first() );
                m_transitionRects.pop_front();
            }
        } break;
    }
    m_transitionTimer->start( m_transitionDelay );
}

void PresentationWidget::slotDelayedEvents()
{
    recalcGeometry();
    repositionContent();

    if ( m_screenSelect )
    {
        m_screenSelect->setCurrentItem( m_screen );
        connect( m_screenSelect->selectableActionGroup(), &QActionGroup::triggered,
                 this, &PresentationWidget::chooseScreen );
    }

    // show widget and take control
    show();
    setWindowState( windowState() | Qt::WindowFullScreen );

    connect( QApplication::desktop(), SIGNAL(resized(int)), this, SLOT(screenResized(int)) );

  // inform user on how to exit from presentation mode
  KMessageBox::information( this, i18n("There are two ways of exiting presentation mode, you can press either ESC key or click with the quit button that appears when placing the mouse in the top-right corner. Of course you can cycle windows (Alt+TAB by default)"), QString(), "presentationInfo" );
}

void PresentationWidget::slotPageChanged()
{
    bool ok = true;
    int p = m_pagesEdit->text().toInt( &ok );
    if ( !ok )
        return;

    changePage( p - 1 );
}

void PresentationWidget::slotChangeDrawingToolEngine( const QDomElement &element )
{
    if ( element.isNull() )
    {
        delete m_drawingEngine;
        m_drawingEngine = 0;
        m_drawingRect = QRect();
        setCursor( Qt::ArrowCursor );
    }
    else
    {
        m_drawingEngine = new SmoothPathEngine( element );
        setCursor( QCursor( QPixmap( QStringLiteral("pencil") ), Qt::ArrowCursor ) );
        m_currentDrawingToolElement = element;
    }
}

void PresentationWidget::slotAddDrawingToolActions()
{
    DrawingToolActions *drawingToolActions = qobject_cast<DrawingToolActions*>(sender());
    foreach(QAction *action, drawingToolActions->actions()) {
        action->setEnabled( true );
        m_topBar->addAction( action );
        addAction( action );
    }
}

void PresentationWidget::clearDrawings()
{
    if ( m_frameIndex != -1 )
        m_frames[ m_frameIndex ]->drawings.clear();
    update();
}

void PresentationWidget::screenResized( int screen )
{
    // we can ignore if a screen was resized in the case the screen is not
    // where we are on
    if ( screen != m_screen )
        return;

    setScreen( screen );
}

void PresentationWidget::chooseScreen( QAction *act )
{
    if ( !act || act->data().type() != QVariant::Int )
        return;

    const int newScreen = act->data().toInt();

    setScreen( newScreen );
}

void PresentationWidget::toggleBlackScreenMode( bool )
{
    m_inBlackScreenMode = !m_inBlackScreenMode;

    update();
}

void PresentationWidget::setScreen( int newScreen )
{
    const QRect screenGeom = QApplication::desktop()->screenGeometry( newScreen );
    const QSize oldSize = size();
    // qCDebug(OkularUiDebug) << newScreen << "=>" << screenGeom;
    m_screen = newScreen;
    setGeometry( screenGeom );

    applyNewScreenSize( oldSize );
}

void PresentationWidget::applyNewScreenSize( const QSize & oldSize )
{
    repositionContent();

    // if by chance the new screen has the same resolution of the previous,
    // do not invalidate pixmaps and such..
    if ( size() == oldSize )
        return;

    m_width = width();
    m_height = height();

    // update the frames
    QVector< PresentationFrame * >::const_iterator fIt = m_frames.constBegin(), fEnd = m_frames.constEnd();
    const float screenRatio = (float)m_height / (float)m_width;
    for ( ; fIt != fEnd; ++fIt )
    {
        (*fIt)->recalcGeometry( m_width, m_height, screenRatio );
    }

    if ( m_frameIndex != -1 )
    {
    // ugliness alarm!
    const_cast< Okular::Page * >( m_frames[ m_frameIndex ]->page )->deletePixmap( this );
    // force the regeneration of the pixmap
    m_lastRenderedPixmap = QPixmap();
    m_blockNotifications = true;
    requestPixmaps();
    m_blockNotifications = false;
    }
    if ( m_transitionTimer->isActive() )
    {
        m_transitionTimer->stop();
    }
    generatePage( true /* no transitions */ );
}

void PresentationWidget::inhibitPowerManagement()
{
    QString reason = i18nc( "Reason for inhibiting the screensaver activation, when the presentation mode is active", "Giving a presentation" );

    // Inhibit screen and sleep
    // Note: beginSuppressingScreenPowerManagement inhibits DPMS, automatic brightness change and screensaver
    m_screenInhibitCookie = Solid::PowerManagement::beginSuppressingScreenPowerManagement(reason);
    m_sleepInhibitCookie = Solid::PowerManagement::beginSuppressingSleep(reason);
}

void PresentationWidget::allowPowerManagement()
{
    // Remove cookies
    Solid::PowerManagement::stopSuppressingScreenPowerManagement(m_screenInhibitCookie);
    Solid::PowerManagement::stopSuppressingSleep(m_sleepInhibitCookie);
}

void PresentationWidget::showTopBar( bool show )
{
    if ( show )
    {
        m_topBar->show();

        // Don't autohide the mouse cursor if it's over the toolbar
        if ( Okular::Settings::slidesCursor() == Okular::Settings::EnumSlidesCursor::HiddenDelay )
        {
            KCursor::setAutoHideCursor( this, false );
        }

        // Always show a cursor when topBar is visible
        if ( !m_drawingEngine )
        {
                setCursor( QCursor( Qt::ArrowCursor ) );
        }
    }
    else
    {
        m_topBar->hide();

        // Reenable autohide if need be when leaving the toolbar
        if ( Okular::Settings::slidesCursor() == Okular::Settings::EnumSlidesCursor::HiddenDelay )
        {
            KCursor::setAutoHideCursor( this, true );
        }

        // Or hide the cursor again if hidden cursor is enabled
        else if ( Okular::Settings::slidesCursor() == Okular::Settings::EnumSlidesCursor::Hidden )
        {
            // Don't hide the cursor if drawing mode is on
            if ( !m_drawingEngine )
            {
                setCursor( QCursor( Qt::BlankCursor ) );
            }
        }
    }

    // Make sure mouse tracking isn't off after the KCursor::setAutoHideCursor() calls
    setMouseTracking( true );
}


void PresentationWidget::slotFind()
{
    if ( !m_searchBar )
    {
        m_searchBar = new PresentationSearchBar( m_document, this, this );
        m_searchBar->forceSnap();
    }
    m_searchBar->focusOnSearchEdit();
    m_searchBar->show();
}


const Okular::PageTransition PresentationWidget::defaultTransition() const
{
    return defaultTransition( Okular::Settings::slidesTransition() );
}

const Okular::PageTransition PresentationWidget::defaultTransition( int type ) const
{
    switch ( type )
    {
        case Okular::Settings::EnumSlidesTransition::BlindsHorizontal:
        {
            Okular::PageTransition transition( Okular::PageTransition::Blinds );
            transition.setAlignment( Okular::PageTransition::Horizontal );
            return transition;
            break;
        }
        case Okular::Settings::EnumSlidesTransition::BlindsVertical:
        {
            Okular::PageTransition transition( Okular::PageTransition::Blinds );
            transition.setAlignment( Okular::PageTransition::Vertical );
            return transition;
            break;
        }
        case Okular::Settings::EnumSlidesTransition::BoxIn:
        {
            Okular::PageTransition transition( Okular::PageTransition::Box );
            transition.setDirection( Okular::PageTransition::Inward );
            return transition;
            break;
        }
        case Okular::Settings::EnumSlidesTransition::BoxOut:
        {
            Okular::PageTransition transition( Okular::PageTransition::Box );
            transition.setDirection( Okular::PageTransition::Outward );
            return transition;
            break;
        }
        case Okular::Settings::EnumSlidesTransition::Dissolve:
        {
            return Okular::PageTransition( Okular::PageTransition::Dissolve );
            break;
        }
        case Okular::Settings::EnumSlidesTransition::GlitterDown:
        {
            Okular::PageTransition transition( Okular::PageTransition::Glitter );
            transition.setAngle( 270 );
            return transition;
            break;
        }
        case Okular::Settings::EnumSlidesTransition::GlitterRight:
        {
            Okular::PageTransition transition( Okular::PageTransition::Glitter );
            transition.setAngle( 0 );
            return transition;
            break;
        }
        case Okular::Settings::EnumSlidesTransition::GlitterRightDown:
        {
            Okular::PageTransition transition( Okular::PageTransition::Glitter );
            transition.setAngle( 315 );
            return transition;
            break;
        }
        case Okular::Settings::EnumSlidesTransition::Random:
        {
            return defaultTransition( KRandom::random() % 18 );
            break;
        }
        case Okular::Settings::EnumSlidesTransition::SplitHorizontalIn:
        {
            Okular::PageTransition transition( Okular::PageTransition::Split );
            transition.setAlignment( Okular::PageTransition::Horizontal );
            transition.setDirection( Okular::PageTransition::Inward );
            return transition;
            break;
        }
        case Okular::Settings::EnumSlidesTransition::SplitHorizontalOut:
        {
            Okular::PageTransition transition( Okular::PageTransition::Split );
            transition.setAlignment( Okular::PageTransition::Horizontal );
            transition.setDirection( Okular::PageTransition::Outward );
            return transition;
            break;
        }
        case Okular::Settings::EnumSlidesTransition::SplitVerticalIn:
        {
            Okular::PageTransition transition( Okular::PageTransition::Split );
            transition.setAlignment( Okular::PageTransition::Vertical );
            transition.setDirection( Okular::PageTransition::Inward );
            return transition;
            break;
        }
        case Okular::Settings::EnumSlidesTransition::SplitVerticalOut:
        {
            Okular::PageTransition transition( Okular::PageTransition::Split );
            transition.setAlignment( Okular::PageTransition::Vertical );
            transition.setDirection( Okular::PageTransition::Outward );
            return transition;
            break;
        }
        case Okular::Settings::EnumSlidesTransition::WipeDown:
        {
            Okular::PageTransition transition( Okular::PageTransition::Wipe );
            transition.setAngle( 270 );
            return transition;
            break;
        }
        case Okular::Settings::EnumSlidesTransition::WipeRight:
        {
            Okular::PageTransition transition( Okular::PageTransition::Wipe );
            transition.setAngle( 0 );
            return transition;
            break;
        }
        case Okular::Settings::EnumSlidesTransition::WipeLeft:
        {
            Okular::PageTransition transition( Okular::PageTransition::Wipe );
            transition.setAngle( 180 );
            return transition;
            break;
        }
        case Okular::Settings::EnumSlidesTransition::WipeUp:
        {
            Okular::PageTransition transition( Okular::PageTransition::Wipe );
            transition.setAngle( 90 );
            return transition;
            break;
        }
        case Okular::Settings::EnumSlidesTransition::Fade:
        {
            return Okular::PageTransition( Okular::PageTransition::Fade );
            break;
        }
        case Okular::Settings::EnumSlidesTransition::Replace:
        default:
            return Okular::PageTransition( Okular::PageTransition::Replace );
            break;
    }
    // should not happen, just make gcc happy
    return Okular::PageTransition();
}

/** ONLY the TRANSITIONS GENERATION function from here on **/
void PresentationWidget::initTransition( const Okular::PageTransition *transition )
{
    // if it's just a 'replace' transition, repaint the screen
    if ( transition->type() == Okular::PageTransition::Replace )
    {
        update();
        return;
    }

    const bool isInward = transition->direction() == Okular::PageTransition::Inward;
    const bool isHorizontal = transition->alignment() == Okular::PageTransition::Horizontal;
    const float totalTime = transition->duration();

    m_transitionRects.clear();
    m_currentTransition = *transition;
    m_currentPagePixmap = m_lastRenderedPixmap;

    switch( transition->type() )
    {
            // split: horizontal / vertical and inward / outward
        case Okular::PageTransition::Split:
        {
            const int steps = isHorizontal ? 100 : 75;
            if ( isHorizontal )
            {
                if ( isInward )
                {
                    int xPosition = 0;
                    for ( int i = 0; i < steps; i++ )
                    {
                        int xNext = ((i + 1) * m_width) / (2 * steps);
                        m_transitionRects.push_back( QRect( xPosition, 0, xNext - xPosition, m_height ) );
                        m_transitionRects.push_back( QRect( m_width - xNext, 0, xNext - xPosition, m_height ) );
                        xPosition = xNext;
                    }
                }
                else
                {
                    int xPosition = m_width / 2;
                    for ( int i = 0; i < steps; i++ )
                    {
                        int xNext = ((steps - (i + 1)) * m_width) / (2 * steps);
                        m_transitionRects.push_back( QRect( xNext, 0, xPosition - xNext, m_height ) );
                        m_transitionRects.push_back( QRect( m_width - xPosition, 0, xPosition - xNext, m_height ) );
                        xPosition = xNext;
                    }
                }
            }
            else
            {
                if ( isInward )
                {
                    int yPosition = 0;
                    for ( int i = 0; i < steps; i++ )
                    {
                        int yNext = ((i + 1) * m_height) / (2 * steps);
                        m_transitionRects.push_back( QRect( 0, yPosition, m_width, yNext - yPosition ) );
                        m_transitionRects.push_back( QRect( 0, m_height - yNext, m_width, yNext - yPosition ) );
                        yPosition = yNext;
                    }
                }
                else
                {
                    int yPosition = m_height / 2;
                    for ( int i = 0; i < steps; i++ )
                    {
                        int yNext = ((steps - (i + 1)) * m_height) / (2 * steps);
                        m_transitionRects.push_back( QRect( 0, yNext, m_width, yPosition - yNext ) );
                        m_transitionRects.push_back( QRect( 0, m_height - yPosition, m_width, yPosition - yNext ) );
                        yPosition = yNext;
                    }
                }
            }
            m_transitionMul = 2;
            m_transitionDelay = (int)( (totalTime * 1000) / steps );
        } break;

            // blinds: horizontal(l-to-r) / vertical(t-to-b)
        case Okular::PageTransition::Blinds:
        {
            const int blinds = isHorizontal ? 8 : 6;
            const int steps = m_width / (4 * blinds);
            if ( isHorizontal )
            {
                int xPosition[ 8 ];
                for ( int b = 0; b < blinds; b++ )
                    xPosition[ b ] = (b * m_width) / blinds;

                for ( int i = 0; i < steps; i++ )
                {
                    int stepOffset = (int)( ((float)i * (float)m_width) / ((float)blinds * (float)steps) );
                    for ( int b = 0; b < blinds; b++ )
                    {
                        m_transitionRects.push_back( QRect( xPosition[ b ], 0, stepOffset, m_height ) );
                        xPosition[ b ] = stepOffset + (b * m_width) / blinds;
                    }
                }
            }
            else
            {
                int yPosition[ 6 ];
                for ( int b = 0; b < blinds; b++ )
                    yPosition[ b ] = (b * m_height) / blinds;

                for ( int i = 0; i < steps; i++ )
                {
                    int stepOffset = (int)( ((float)i * (float)m_height) / ((float)blinds * (float)steps) );
                    for ( int b = 0; b < blinds; b++ )
                    {
                        m_transitionRects.push_back( QRect( 0, yPosition[ b ], m_width, stepOffset ) );
                        yPosition[ b ] = stepOffset + (b * m_height) / blinds;
                    }
                }
            }
            m_transitionMul = blinds;
            m_transitionDelay = (int)( (totalTime * 1000) / steps );
        } break;

            // box: inward / outward
        case Okular::PageTransition::Box:
        {
            const int steps = m_width / 10;
            if ( isInward )
            {
                int L = 0, T = 0, R = m_width, B = m_height;
                for ( int i = 0; i < steps; i++ )
                {
                    // compure shrinked box coords
                    int newL = ((i + 1) * m_width) / (2 * steps);
                    int newT = ((i + 1) * m_height) / (2 * steps);
                    int newR = m_width - newL;
                    int newB = m_height - newT;
                    // add left, right, topcenter, bottomcenter rects
                    m_transitionRects.push_back( QRect( L, T, newL - L, B - T ) );
                    m_transitionRects.push_back( QRect( newR, T, R - newR, B - T ) );
                    m_transitionRects.push_back( QRect( newL, T, newR - newL, newT - T ) );
                    m_transitionRects.push_back( QRect( newL, newB, newR - newL, B - newB ) );
                    L = newL; T = newT; R = newR, B = newB;
                }
            }
            else
            {
                int L = m_width / 2, T = m_height / 2, R = L, B = T;
                for ( int i = 0; i < steps; i++ )
                {
                    // compure shrinked box coords
                    int newL = ((steps - (i + 1)) * m_width) / (2 * steps);
                    int newT = ((steps - (i + 1)) * m_height) / (2 * steps);
                    int newR = m_width - newL;
                    int newB = m_height - newT;
                    // add left, right, topcenter, bottomcenter rects
                    m_transitionRects.push_back( QRect( newL, newT, L - newL, newB - newT ) );
                    m_transitionRects.push_back( QRect( R, newT, newR - R, newB - newT ) );
                    m_transitionRects.push_back( QRect( L, newT, R - L, T - newT ) );
                    m_transitionRects.push_back( QRect( L, B, R - L, newB - B ) );
                    L = newL; T = newT; R = newR, B = newB;
                }
            }
            m_transitionMul = 4;
            m_transitionDelay = (int)( (totalTime * 1000) / steps );
        } break;

            // wipe: implemented for 4 canonical angles
        case Okular::PageTransition::Wipe:
        {
            const int angle = transition->angle();
            const int steps = (angle == 0) || (angle == 180) ? m_width / 8 : m_height / 8;
            if ( angle == 0 )
            {
                int xPosition = 0;
                for ( int i = 0; i < steps; i++ )
                {
                    int xNext = ((i + 1) * m_width) / steps;
                    m_transitionRects.push_back( QRect( xPosition, 0, xNext - xPosition, m_height ) );
                    xPosition = xNext;
                }
            }
            else if ( angle == 90 )
            {
                int yPosition = m_height;
                for ( int i = 0; i < steps; i++ )
                {
                    int yNext = ((steps - (i + 1)) * m_height) / steps;
                    m_transitionRects.push_back( QRect( 0, yNext, m_width, yPosition - yNext ) );
                    yPosition = yNext;
                }
            }
            else if ( angle == 180 )
            {
                int xPosition = m_width;
                for ( int i = 0; i < steps; i++ )
                {
                    int xNext = ((steps - (i + 1)) * m_width) / steps;
                    m_transitionRects.push_back( QRect( xNext, 0, xPosition - xNext, m_height ) );
                    xPosition = xNext;
                }
            }
            else if ( angle == 270 )
            {
                int yPosition = 0;
                for ( int i = 0; i < steps; i++ )
                {
                    int yNext = ((i + 1) * m_height) / steps;
                    m_transitionRects.push_back( QRect( 0, yPosition, m_width, yNext - yPosition ) );
                    yPosition = yNext;
                }
            }
            else
            {
                update();
                return;
            }
            m_transitionMul = 1;
            m_transitionDelay = (int)( (totalTime * 1000) / steps );
        } break;

            // dissolve: replace 'random' rects
        case Okular::PageTransition::Dissolve:
        {
            const int gridXsteps = 50;
            const int gridYsteps = 38;
            const int steps = gridXsteps * gridYsteps;
            int oldX = 0;
            int oldY = 0;
            // create a grid of gridXstep by gridYstep QRects
            for ( int y = 0; y < gridYsteps; y++ )
            {
                int newY = (int)( m_height * ((float)(y+1) / (float)gridYsteps) );
                for ( int x = 0; x < gridXsteps; x++ )
                {
                    int newX = (int)( m_width * ((float)(x+1) / (float)gridXsteps) );
                    m_transitionRects.push_back( QRect( oldX, oldY, newX - oldX, newY - oldY ) );
                    oldX = newX;
                }
                oldX = 0;
                oldY = newY;
            }
            // randomize the grid
            for ( int i = 0; i < steps; i++ )
            {
                int n1 = (int)(steps * drand48());
                int n2 = (int)(steps * drand48());
                // swap items if index differs
                if ( n1 != n2 )
                {
                    QRect r = m_transitionRects[ n2 ];
                    m_transitionRects[ n2 ] = m_transitionRects[ n1 ];
                    m_transitionRects[ n1 ] = r;
                }
            }
            // set global transition parameters
            m_transitionMul = 40;
            m_transitionDelay = (int)( (m_transitionMul * 1000 * totalTime) / steps );
        } break;

            // glitter: similar to dissolve but has a direction
        case Okular::PageTransition::Glitter:
        {
            const int gridXsteps = 50;
            const int gridYsteps = 38;
            const int steps = gridXsteps * gridYsteps;
            const int angle = transition->angle();
            // generate boxes using a given direction
            if ( angle == 90 )
            {
                int yPosition = m_height;
                for ( int i = 0; i < gridYsteps; i++ )
                {
                    int yNext = ((gridYsteps - (i + 1)) * m_height) / gridYsteps;
                    int xPosition = 0;
                    for ( int j = 0; j < gridXsteps; j++ )
                    {
                        int xNext = ((j + 1) * m_width) / gridXsteps;
                        m_transitionRects.push_back( QRect( xPosition, yNext, xNext - xPosition, yPosition - yNext ) );
                        xPosition = xNext;
                    }
                    yPosition = yNext;
                }
            }
            else if ( angle == 180 )
            {
                int xPosition = m_width;
                for ( int i = 0; i < gridXsteps; i++ )
                {
                    int xNext = ((gridXsteps - (i + 1)) * m_width) / gridXsteps;
                    int yPosition = 0;
                    for ( int j = 0; j < gridYsteps; j++ )
                    {
                        int yNext = ((j + 1) * m_height) / gridYsteps;
                        m_transitionRects.push_back( QRect( xNext, yPosition, xPosition - xNext, yNext - yPosition ) );
                        yPosition = yNext;
                    }
                    xPosition = xNext;
                }
            }
            else if ( angle == 270 )
            {
                int yPosition = 0;
                for ( int i = 0; i < gridYsteps; i++ )
                {
                    int yNext = ((i + 1) * m_height) / gridYsteps;
                    int xPosition = 0;
                    for ( int j = 0; j < gridXsteps; j++ )
                    {
                        int xNext = ((j + 1) * m_width) / gridXsteps;
                        m_transitionRects.push_back( QRect( xPosition, yPosition, xNext - xPosition, yNext - yPosition ) );
                        xPosition = xNext;
                    }
                    yPosition = yNext;
                }
            }
            else // if angle is 0 or 315
            {
                int xPosition = 0;
                for ( int i = 0; i < gridXsteps; i++ )
                {
                    int xNext = ((i + 1) * m_width) / gridXsteps;
                    int yPosition = 0;
                    for ( int j = 0; j < gridYsteps; j++ )
                    {
                        int yNext = ((j + 1) * m_height) / gridYsteps;
                        m_transitionRects.push_back( QRect( xPosition, yPosition, xNext - xPosition, yNext - yPosition ) );
                        yPosition = yNext;
                    }
                    xPosition = xNext;
                }
            }
            // add a 'glitter' (1 over 10 pieces is randomized)
            int randomSteps = steps / 20;
            for ( int i = 0; i < randomSteps; i++ )
            {
                int n1 = (int)(steps * drand48());
                int n2 = (int)(steps * drand48());
                // swap items if index differs
                if ( n1 != n2 )
                {
                    QRect r = m_transitionRects[ n2 ];
                    m_transitionRects[ n2 ] = m_transitionRects[ n1 ];
                    m_transitionRects[ n1 ] = r;
                }
            }
            // set global transition parameters
            m_transitionMul = (angle == 90) || (angle == 270) ? gridYsteps : gridXsteps;
            m_transitionMul /= 2;
            m_transitionDelay = (int)( (m_transitionMul * 1000 * totalTime) / steps );
        } break;

        case Okular::PageTransition::Fade:
        {
            enum {FADE_TRANSITION_FPS = 20};
            const int steps = totalTime * FADE_TRANSITION_FPS;
            m_transitionSteps = steps;
            QPainter pixmapPainter;
            m_currentPixmapOpacity = (double) 1 / steps;
            m_transitionDelay = (int)( totalTime * 1000 ) / steps;
            m_lastRenderedPixmap = QPixmap( m_lastRenderedPixmap.size() );
            m_lastRenderedPixmap.fill( Qt::transparent );
            pixmapPainter.begin( &m_lastRenderedPixmap );
            pixmapPainter.setCompositionMode( QPainter::CompositionMode_Source );
            pixmapPainter.setOpacity( 1 - m_currentPixmapOpacity );
            pixmapPainter.drawPixmap( 0, 0, m_previousPagePixmap );
            pixmapPainter.setOpacity( m_currentPixmapOpacity );
            pixmapPainter.drawPixmap( 0, 0, m_currentPagePixmap );
            pixmapPainter.end();
            update();
        } break;
        // implement missing transitions (a binary raster engine needed here)
        case Okular::PageTransition::Fly:

        case Okular::PageTransition::Push:

        case Okular::PageTransition::Cover:

        case Okular::PageTransition::Uncover:

        default:
            update();
            return;
    }

    // send the first start to the timer
    m_transitionTimer->start( 0 );
}

void PresentationWidget::slotProcessMovieAction( const Okular::MovieAction *action )
{
    const Okular::MovieAnnotation *movieAnnotation = action->annotation();
    if ( !movieAnnotation )
        return;

    Okular::Movie *movie = movieAnnotation->movie();
    if ( !movie )
        return;

    VideoWidget *vw = m_frames[ m_frameIndex ]->videoWidgets.value( movieAnnotation->movie() );
    if ( !vw )
        return;

    vw->show();

    switch ( action->operation() )
    {
        case Okular::MovieAction::Play:
            vw->stop();
            vw->play();
            break;
        case Okular::MovieAction::Stop:
            vw->stop();
            break;
        case Okular::MovieAction::Pause:
            vw->pause();
            break;
        case Okular::MovieAction::Resume:
            vw->play();
            break;
    };
}

void PresentationWidget::slotProcessRenditionAction( const Okular::RenditionAction *action )
{
    Okular::Movie *movie = action->movie();
    if ( !movie )
        return;

    VideoWidget *vw = m_frames[ m_frameIndex ]->videoWidgets.value( movie );
    if ( !vw )
        return;

    if ( action->operation() == Okular::RenditionAction::None )
        return;

    vw->show();

    switch ( action->operation() )
    {
        case Okular::RenditionAction::Play:
            vw->stop();
            vw->play();
            break;
        case Okular::RenditionAction::Stop:
            vw->stop();
            break;
        case Okular::RenditionAction::Pause:
            vw->pause();
            break;
        case Okular::RenditionAction::Resume:
            vw->play();
            break;
    };
}

void PresentationWidget::slotTogglePlayPause()
{
    m_advanceSlides = !m_advanceSlides;
    setPlayPauseIcon();
    if ( m_advanceSlides )
    {
        startAutoChangeTimer();
    }
    else
    {
        m_nextPageTimer->stop();
    }
}

#include "moc_presentationwidget.cpp"<|MERGE_RESOLUTION|>--- conflicted
+++ resolved
@@ -672,25 +672,7 @@
 {
     if ( m_drawingEngine )
     {
-<<<<<<< HEAD
-        QRect r = routeMouseDrawingEvent( e );
-        (void)r;
-        if ( m_drawingEngine->creationCompleted() )
-        {
-            // add drawing to current page
-            m_frames[ m_frameIndex ]->drawings << m_drawingEngine->endSmoothPath();
-
-            // manually disable and re-enable the pencil mode, so we can do
-            // cleaning of the actual drawer and create a new one just after
-            // that - that gives continuous drawing
-            slotChangeDrawingToolEngine( QDomElement() );
-            slotChangeDrawingToolEngine( m_currentDrawingToolElement );
-            // schedule repaint
-            update();
-        }
-=======
         routeMouseDrawingEvent( e );
->>>>>>> 98ac9413
         return;
     }
 
@@ -1281,8 +1263,8 @@
         // manually disable and re-enable the pencil mode, so we can do
         // cleaning of the actual drawer and create a new one just after
         // that - that gives continuous drawing
-        togglePencilMode( false );
-        togglePencilMode( true );
+        slotChangeDrawingToolEngine( QDomElement() );
+        slotChangeDrawingToolEngine( m_currentDrawingToolElement );
 
         // schedule repaint
         update();
