--- conflicted
+++ resolved
@@ -42,62 +42,14 @@
       m_fontModel( 0 ), m_fontInfo( 0 ), m_fontProgressBar( 0 ),
       m_fontScanStarted( false )
 {
-<<<<<<< HEAD
-  setFaceType( Tabbed );
-  setWindowTitle( i18n( "Unknown File" ) );
-  setStandardButtons( QDialogButtonBox::Ok );
-
-  // PROPERTIES
-  QFrame *page = new QFrame();
-  KPageWidgetItem *item = addPage( page, i18n( "&Properties" ) );
-  item->setIcon( QIcon::fromTheme( "document-properties" ) );
-
-  // get document info, if not present display blank data and a warning
-  const Okular::DocumentInfo * info = doc->documentInfo();
-  if ( !info ) {
-    QVBoxLayout *layout = new QVBoxLayout( page );
-    layout->addWidget( new QLabel( i18n( "No document opened." ), page ) );
-    return;
-  }
-
-  QFormLayout *layout = new QFormLayout( page );
-
-  // mime name based on mimetype id
-  QString mimeName = info->get( "mimeType" ).section( '/', -1 ).toUpper();
-  setWindowTitle( i18n( "%1 Properties", mimeName ) );
-
-  QDomElement docElement = info->documentElement();
-
-  int valMaxWidth = 100;
-
-  /* obtains the properties list, conveniently ordered */
-  QStringList orderedProperties;
-  orderedProperties << Okular::DocumentInfo::getKeyString( Okular::DocumentInfo::FilePath )
-                    << Okular::DocumentInfo::getKeyString( Okular::DocumentInfo::PagesSize )
-                    << Okular::DocumentInfo::getKeyString( Okular::DocumentInfo::DocumentSize );
-  for (Okular::DocumentInfo::Key ks = Okular::DocumentInfo::Title; 
-          ks <= Okular::DocumentInfo::Keywords; 
-          ks = Okular::DocumentInfo::Key( ks+1 ) ) {
-      orderedProperties << Okular::DocumentInfo::getKeyString( ks );
-  }
-  for ( QDomNode node = docElement.firstChild(); !node.isNull(); node = node.nextSibling() ) {
-    const QDomElement element = node.toElement();
-
-    const QString titleString = element.attribute( "title" );
-    const QString valueString = element.attribute( "value" );
-    if ( titleString.isEmpty() || valueString.isEmpty() )
-        continue;
-    if ( !orderedProperties.contains( element.tagName() ) ) {
-        orderedProperties << element.tagName();
-=======
     setFaceType( Tabbed );
-    setCaption( i18n( "Unknown File" ) );
-    setButtons( Ok );
+    setWindowTitle( i18n( "Unknown File" ) );
+    setStandardButtons( QDialogButtonBox::Ok );
 
     // PROPERTIES
     QFrame *page = new QFrame();
     KPageWidgetItem *item = addPage( page, i18n( "&Properties" ) );
-    item->setIcon( KIcon( "document-properties" ) );
+    item->setIcon( QIcon::fromTheme( "document-properties" ) );
 
     // get document info
     const Okular::DocumentInfo info = doc->documentInfo();
@@ -105,7 +57,7 @@
 
     // mime name based on mimetype id
     QString mimeName = info.get( Okular::DocumentInfo::MimeType ).section( '/', -1 ).toUpper();
-    setCaption( i18n( "%1 Properties", mimeName ) );
+    setWindowTitle( i18n( "%1 Properties", mimeName ) );
 
     int valMaxWidth = 100;
 
@@ -124,7 +76,6 @@
         if ( !orderedProperties.contains( ks ) ) {
             orderedProperties << ks;
         }
->>>>>>> 13395f47
     }
 
     for ( QStringList::Iterator it = orderedProperties.begin();
@@ -173,67 +124,17 @@
         valMaxWidth = qMax( valMaxWidth, fontMetrics().width( valueString ) );
     }
 
-<<<<<<< HEAD
-  // FONTS
-  QVBoxLayout *page2Layout = 0;
-  if ( doc->canProvideFontInformation() ) {
-    // create fonts tab and layout it
-    QFrame *page2 = new QFrame();
-    m_fontPage = addPage(page2, i18n("&Fonts"));
-    m_fontPage->setIcon( QIcon::fromTheme( "preferences-desktop-font" ) );
-    page2Layout = new QVBoxLayout(page2);
-#pragma message("KF5 fix margin/spacing")
-//    page2Layout->setMargin(marginHint());
-//    page2Layout->setSpacing(spacingHint());
-    // add a tree view
-    QTreeView *view = new QTreeView(page2);
-    view->setContextMenuPolicy(Qt::CustomContextMenu);
-    connect(view, SIGNAL(customContextMenuRequested(QPoint)), this, SLOT(showFontsMenu(QPoint)));
-    page2Layout->addWidget(view);
-    view->setRootIsDecorated(false);
-    view->setAlternatingRowColors(true);
-    view->setSortingEnabled( true );
-    // creating a proxy model so we can sort the data
-    QSortFilterProxyModel *proxymodel = new QSortFilterProxyModel(view);
-    proxymodel->setDynamicSortFilter( true );
-    proxymodel->setSortCaseSensitivity( Qt::CaseInsensitive );
-    m_fontModel = new FontsListModel(view);
-    proxymodel->setSourceModel(m_fontModel);
-    view->setModel(proxymodel);
-    view->sortByColumn( 0, Qt::AscendingOrder );
-    m_fontInfo = new QLabel( this );
-    page2Layout->addWidget( m_fontInfo );
-    m_fontInfo->setText( i18n( "Reading font information..." ) );
-    m_fontInfo->hide();
-    m_fontProgressBar = new QProgressBar( this );
-    page2Layout->addWidget( m_fontProgressBar );
-    m_fontProgressBar->setRange( 0, 100 );
-    m_fontProgressBar->setValue( 0 );
-    m_fontProgressBar->hide();
-  }
-
-  // current width: left columnt + right column + dialog borders
-#pragma message("KF5 figure out margin/spacing")
-//  int width = layout->minimumSize().width() + valMaxWidth + 2 * marginHint() + spacingHint() + 30;
-  int width = layout->minimumSize().width() + valMaxWidth + 30;
-  if ( page2Layout )
-//    width = qMax( width, page2Layout->sizeHint().width() + marginHint() + spacingHint() + 31 );
-      width = qMax( width, page2Layout->sizeHint().width() + 31 );
-  // stay inside the 2/3 of the screen width
-  QRect screenContainer = KGlobalSettings::desktopGeometry( this );
-  width = qMin( width, 2*screenContainer.width()/3 );
-  resize(width, 1);
-=======
     // FONTS
     QVBoxLayout *page2Layout = 0;
     if ( doc->canProvideFontInformation() ) {
         // create fonts tab and layout it
         QFrame *page2 = new QFrame();
         m_fontPage = addPage(page2, i18n("&Fonts"));
-        m_fontPage->setIcon( KIcon( "preferences-desktop-font" ) );
+        m_fontPage->setIcon( QIcon::fromTheme( "preferences-desktop-font" ) );
         page2Layout = new QVBoxLayout(page2);
-        page2Layout->setMargin(marginHint());
-        page2Layout->setSpacing(spacingHint());
+#pragma message("KF5 fix margin/spacing")
+//      page2Layout->setMargin(marginHint());
+//      page2Layout->setSpacing(spacingHint());
         // add a tree view
         QTreeView *view = new QTreeView(page2);
         view->setContextMenuPolicy(Qt::CustomContextMenu);
@@ -262,14 +163,16 @@
     }
 
     // current width: left columnt + right column + dialog borders
-    int width = layout->minimumSize().width() + valMaxWidth + 2 * marginHint() + spacingHint() + 30;
+#pragma message("KF5 figure out margin/spacing")
+//  int width = layout->minimumSize().width() + valMaxWidth + 2 * marginHint() + spacingHint() + 30;
+    int width = layout->minimumSize().width() + valMaxWidth + 30;
     if ( page2Layout )
-        width = qMax( width, page2Layout->sizeHint().width() + marginHint() + spacingHint() + 31 );
+//        width = qMax( width, page2Layout->sizeHint().width() + marginHint() + spacingHint() + 31 );
+        width = qMax( width, page2Layout->sizeHint().width() + 31 );
     // stay inside the 2/3 of the screen width
     QRect screenContainer = KGlobalSettings::desktopGeometry( this );
     width = qMin( width, 2*screenContainer.width()/3 );
     resize(width, 1);
->>>>>>> 13395f47
 
     connect( pageWidget(), SIGNAL(currentPageChanged(KPageWidgetItem*,KPageWidgetItem*)),
              this, SLOT(pageChanged(KPageWidgetItem*,KPageWidgetItem*)) );
